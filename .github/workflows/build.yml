name: CI

on:
  pull_request:
  merge_group:
  push:
    branches:
      - master
      - prod
      - testnet
      - acceptance-test-pass

jobs:

  complete:
    if: always()
    needs: [fmt, cargo-deny, rust-check-git-rev-deps, build]
    runs-on: ubuntu-22.04
    steps:
    - if: contains(needs.*.result, 'failure') || contains(needs.*.result, 'cancelled')
      run: exit 1

  fmt:
    runs-on: ubuntu-22.04
    steps:
    - uses: actions/checkout@v4
    - run: rustup component add rustfmt
    - run: rustup update
    - run: cargo fmt --all --check

  cargo-deny:
    runs-on: ubuntu-22.04
    strategy:
      matrix:
        checks:
          - advisories
          - bans licenses sources
    # Prevent sudden announcement of a new advisory from failing ci:
    continue-on-error: ${{ matrix.checks == 'advisories' }}
    steps:
    - uses: actions/checkout@v4
    - uses: EmbarkStudios/cargo-deny-action@8d73959fce1cdc8989f23fdf03bec6ae6a6576ef
      with:
        command: check ${{ matrix.checks }}
        # leave arguments empty so we don't test --all-features
        # which will see conflicting env versions
        arguments:

  rust-check-git-rev-deps:
    runs-on: ubuntu-22.04
    steps:
    - uses: actions/checkout@v4
    - uses: stellar/actions/rust-check-git-rev-deps@main

  build:
    runs-on: ubuntu-jammy-16-cores-amd64
    env:
      CACHED_PATHS: |
        ~/.ccache
        ~/.cargo
        target
    strategy:
      fail-fast: false
      matrix:
        toolchain: [ "gcc", "clang"]
        protocol: ["current", "next"]
        scenario: ["", "--check-test-tx-meta"]
    steps:
      - name: Fix kernel mmap rnd bits
        # Asan in llvm provided in ubuntu 22.04 is incompatible with
        # high-entropy ASLR in much newer kernels that GitHub runners are
        # using leading to random crashes: https://reviews.llvm.org/D148280
        run: sudo sysctl vm.mmap_rnd_bits=28

      # We start with as cheap as possible a cache probe to see if we have an exact hit on this
      # git commit ID (for a given OS/toolchain/protocol). If so we can skip all subsequent
      # steps: we already tested this exact SHA.
      #
      # Unfortunately due to the way github actions control flow works, we have to repeat the
      # step 'if' condition in each step, and cannot actually "exit early" and skip the job.
      # There are a lot of duplicate bug reports filed on this aspect of github actions, don't
      # bother filing another.
      - name: Probe Cache
        id: cache
        uses: actions/cache@v4
        with:
          path: ${{ env.CACHED_PATHS }}
          key: ${{ runner.os }}-${{ matrix.toolchain }}-${{ matrix.protocol }}-${{ github.sha }}
<<<<<<< HEAD
          restore-keys: |
            ${{ runner.os }}-${{ matrix.toolchain }}-${{ matrix.protocol }}-
=======
          lookup-only: true

      # When we have a cache miss on the exact commit SHA, we restore from the prefix without it.
      # This will restore the most-recently-written cache (github does this date ordering itself).
      - name: Restore Cache
        if: steps.cache.outputs.cache-hit != 'true'
        uses: actions/cache/restore@v4
        with:
          path: ${{ env.CACHED_PATHS }}
          key: ${{ runner.os }}-${{ matrix.toolchain }}-${{ matrix.protocol }}-${{ github.sha }}
          restore-keys: |
            ${{ runner.os }}-${{ matrix.toolchain }}-${{ matrix.protocol }}-
            ${{ runner.os }}-${{ matrix.toolchain }}-
>>>>>>> 23094c2c

      - uses: actions/checkout@v4
        if: steps.cache.outputs.cache-hit != 'true'
        with:
           fetch-depth: 200
           submodules: true
      - name: install core packages
        if: steps.cache.outputs.cache-hit != 'true'
        run: |
          sudo apt-get update
          sudo apt-get -y install --no-install-recommends apt-utils dialog git iproute2 procps lsb-release
      - name: install tool chain
        if: steps.cache.outputs.cache-hit != 'true'
        run: |
          sudo apt-get -y install libstdc++-10-dev clang-format-12 ccache lldb
          if test "${{ matrix.toolchain }}" = "gcc" ; then
            sudo apt-get -y install cpp-10 gcc-10 g++-10
          else
            sudo apt-get -y install clang-12 llvm-12
          fi
      - name: install rustup components
        if: steps.cache.outputs.cache-hit != 'true'
        run: rustup component add rustfmt
      - name: install cargo-cache
        if: steps.cache.outputs.cache-hit != 'true'
        run: cargo install --locked cargo-cache --version 0.8.3
      - name: install cargo-sweep
        if: steps.cache.outputs.cache-hit != 'true'
        run: cargo install --locked cargo-sweep --version 0.7.0
      - name: install dependencies
        if: steps.cache.outputs.cache-hit != 'true'
        run: sudo apt-get -y install postgresql git build-essential pkg-config autoconf automake libtool bison flex libpq-dev parallel libunwind-dev sed perl
      - name: Build
        if: steps.cache.outputs.cache-hit != 'true'
        run: |
          if test "${{ matrix.toolchain }}" = "gcc" ; then
            export CC='gcc'
            export CXX='g++'
          else
            export CC='clang'
            export CXX='clang++'
          fi
          echo Build with $CC and $CXX
<<<<<<< HEAD
          ./ci-build.sh --use-temp-db --protocol ${{ matrix.protocol }} ${{ matrix.scenario }}
=======
          ./ci-build.sh --use-temp-db --protocol ${{ matrix.protocol }} ${{ matrix.scenario }}

      # We only _save_ to the cache when we had a cache miss and are the non-txmeta scenario.
      - uses: actions/cache/save@v4
        if: ${{ steps.cache.outputs.cache-hit != 'true' && matrix.scenario == ''}}
        with:
          path: ${{ env.CACHED_PATHS }}
          key: ${{ runner.os }}-${{ matrix.toolchain }}-${{ matrix.protocol }}-${{ github.sha }}
>>>>>>> 23094c2c
<|MERGE_RESOLUTION|>--- conflicted
+++ resolved
@@ -86,24 +86,9 @@
         with:
           path: ${{ env.CACHED_PATHS }}
           key: ${{ runner.os }}-${{ matrix.toolchain }}-${{ matrix.protocol }}-${{ github.sha }}
-<<<<<<< HEAD
-          restore-keys: |
-            ${{ runner.os }}-${{ matrix.toolchain }}-${{ matrix.protocol }}-
-=======
-          lookup-only: true
-
-      # When we have a cache miss on the exact commit SHA, we restore from the prefix without it.
-      # This will restore the most-recently-written cache (github does this date ordering itself).
-      - name: Restore Cache
-        if: steps.cache.outputs.cache-hit != 'true'
-        uses: actions/cache/restore@v4
-        with:
-          path: ${{ env.CACHED_PATHS }}
-          key: ${{ runner.os }}-${{ matrix.toolchain }}-${{ matrix.protocol }}-${{ github.sha }}
           restore-keys: |
             ${{ runner.os }}-${{ matrix.toolchain }}-${{ matrix.protocol }}-
             ${{ runner.os }}-${{ matrix.toolchain }}-
->>>>>>> 23094c2c
 
       - uses: actions/checkout@v4
         if: steps.cache.outputs.cache-hit != 'true'
@@ -147,15 +132,4 @@
             export CXX='clang++'
           fi
           echo Build with $CC and $CXX
-<<<<<<< HEAD
-          ./ci-build.sh --use-temp-db --protocol ${{ matrix.protocol }} ${{ matrix.scenario }}
-=======
-          ./ci-build.sh --use-temp-db --protocol ${{ matrix.protocol }} ${{ matrix.scenario }}
-
-      # We only _save_ to the cache when we had a cache miss and are the non-txmeta scenario.
-      - uses: actions/cache/save@v4
-        if: ${{ steps.cache.outputs.cache-hit != 'true' && matrix.scenario == ''}}
-        with:
-          path: ${{ env.CACHED_PATHS }}
-          key: ${{ runner.os }}-${{ matrix.toolchain }}-${{ matrix.protocol }}-${{ github.sha }}
->>>>>>> 23094c2c
+          ./ci-build.sh --use-temp-db --protocol ${{ matrix.protocol }} ${{ matrix.scenario }}