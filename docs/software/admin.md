---
title: Administration
---

## Purpose of this document

This document describes various aspects of running `stellar-core` for **system administrators** (but may be useful to a broader audience).

## Introduction

Stellar Core is responsible for communicating directly with and maintaining the Stellar peer-to-peer network. For a high-level introduction to Stellar Core, [watch this talk](https://www.youtube.com/watch?v=pt_mm8S9_WU) on the architecture and ledger basics:

[![Introduction to Stellar Core](https://i.ytimg.com/vi/pt_mm8S9_WU/hqdefault.jpg "Introduction to Stellar Core")](https://www.youtube.com/watch?v=pt_mm8S9_WU)

It will also be useful to understand how [data flows](https://www.stellar.org/developers/stellar-core/software/core-data-flow.pdf) and is stored in the system.

## Zero to completed: node checklist
 - [ ] [deciding to run a node](#why-run-a-node)
 - [ ] [setting up an instance to run core](#instance-setup)
 - [ ] [install stellar-core](#installing)
 - [ ] [craft a configuration](#configuring)
 - [ ] [crafting  a quorum set](#crafting-a-quorum-set)
 - [ ] [preparing the environment before the first run](#environment-preparation)
 - [ ] [joining the network](#joining-the-network)
 - [ ] [logging](#logging)
 - [ ] [monitoring and diagnostics](#monitoring-and-diagnostics)
 - [ ] [performing validator maintenance](#validator-maintenance)
 - [ ] [performing network wide updates](#network-configuration)
 - [ ] [advanced topics and internals](#advanced-topics-and-internals)

## Why run a node?

### Benefits of running a node

You get to run your own Horizon instance:
* Allows for customizations (triggers, etc) of the business logic or APIs
* Full control of which data to retain (historical or online)
* A trusted entry point to the network
  * Trusted end to end (can implement additional counter measures to secure services)
  * Open Horizon increases customer trust by allowing to query at the source (ie: larger token issuers have an official endpoint that can be queried)
* Control of SLA

note: in this document we use "Horizon" as the example implementation of a first tier service built on top of stellar-core, but any other system would get the same benefits.

### Level of participation to the network

As a node operator you can participate to the network in multiple ways.

|                                                    | watcher       | archiver                            | basic validator                                                                                                             | full validator                       |
| -------------------------------------------------- | ------------- | ----------------------------------- | --------------------------------------------------------------------------------------------------------------------------- | ------------------------------------ |
| description                                        | non-validator | all of watcher + publish to archive | all of watcher + active participation in consensus (submit proposals for the transaction set to include in the next ledger) | basic validator + publish to archive |
| submits transactions                               | yes           | yes                                 | yes                                                                                                                         | yes                                  |
| supports horizon                                   | yes           | yes                                 | yes                                                                                                                         | yes                                  |
| participates in consensus                          | no            | no                                  | yes                                                                                                                         | yes                                  |
| helps other nodes to catch up and join the network | no            | yes                                 | no                                                                                                                          | yes                                  |
| Increase the resiliency of the network             | No            | Medium                              | Low                                                                                                                         | High                                 |

From an operational point of view "watchers" and "basic validators" are about the
 same (they both compute an up to date version of the ledger).
"Archivers" or "Full validators" publish into an history archive which
 has additional cost.

#### Watcher nodes

Watcher nodes are configured to watch the activity from the network

Use cases:
* Ephemeral instances, where having other nodes depend on those nodes is not desired
* Potentially reduced administration cost (no or reduced SLA)
* Real time network monitoring (which validators are present, etc)
* Generate network meta-data for other systems (Horizon) 

**Operational requirements**:
* a [database](#database)

#### Archiver nodes

The purpose of Archiver nodes is to record the activity of the network in long term storage (AWS, Azure, etc).

[History Archives](#history-archives) contain snapshots of the ledger, all transactions and their results.

Use cases:
* Everything that a watcher node can do
* Need for a low cost compliance story
* Participate to the network’s resiliency
* Analysis of historical data

**Operational requirements**:
* requires an additional internet facing blob store
* a [database](#database)

#### Basic validators
Nodes configured to actively vote on the network.

Use cases:
* Everything that a watcher node can do
* Increase the network reliability
* Enables deeper integrations by clients and business partners
* Official endorsement of specific ledgers in real time (via signatures)
* Quorum Set aligned with business priorities
* Additional checks/invariants enabled
  * Validator can halt and/or signal that for example (in the case of an issuer) that it does not agree to something.

**Operational requirements**: 
* secret key management (used for signing messages on the network)
* a [database](#database)

#### Full validators

Nodes fully participating in the network.

Full validators are the true measure of how decentralized and redundant the network is as they are the only type of validators that perform all functions on the network.

Use cases:
* All other use cases
* Some full validators required to be v-blocking (~ N full validators, M other validators on the network -> require at least M+1 threshold)
* Branding - strongest association with the network
* Mutually beneficial - best way to support the network’s health and resilience

**Operational requirements**:
* requires an additional internet facing blob store 
* secret key management (used for signing messages on the network)
* a [database](#database)

## Instance setup
Regardless of how you install stellar-core (apt, source, docker, etc), you will need to configure the instance hosting it roughly the same way.

### Compute requirements
CPU, RAM, Disk and network depends on network activity. If you decide to collocate certain workloads, you will need to take this into account.

As of early 2018, stellar-core with PostgreSQL running on the same machine has no problem running on a [m5.large](https://aws.amazon.com/ec2/instance-types/m5/) in AWS (dual core 2.5 GHz Intel Xeon, 8 GB RAM).

Storage wise, 20 GB seems to be an excellent working set as it leaves plenty of room for growth.

### Network access

#### Interaction with the peer to peer network
* **inbound**: stellar-core needs to allow all ips to connect to its `PEER_PORT` (default 11625) over TCP.
* **outbound**: stellar-core needs access to connect to other peers on the internet on `PEER_PORT` (most use the default as well) over TCP.

#### Interaction with other internal systems

* **outbound**:
  * stellar-core needs access to a database (postgresql for example), which may reside on a different machine on the network
  * other connections can safely be blocked
* **inbound**: stellar-core exposes an *unauthenticated* HTTP endpoint on port `HTTP_PORT` (default 11626)
  * it is used by other systems (such as Horizon) to submit transactions (so may have to be exposed to the rest of your internal ips)
  *  query information (info, metrics, ...) for humans and automation
  *  perform administrative commands (schedule upgrades, change log levels, ...)

Note on exposing the HTTP endpoint:
if you need to expose this endpoint to other hosts in your local network, it is recommended to use an intermediate reverse proxy server to implement authentication. Don't expose the HTTP endpoint to the raw and cruel open internet.

## Installing

### Release version

In general you should aim to run the latest [release](https://github.com/stellar/stellar-core/releases) as builds are backward compatible and are cummulative.

The version number scheme that we follow is `protocol_version.release_number.patch_number`, where
* `protocol_version` is the maximum protocol version supported by that release (all versions are 100% backward compatible),
* `release_number` is bumped when a set of new features or bug fixes not impacting the protocol are included in the release,
* `patch_number` is used when a critical fix has to be deployed 

### Installing from source
See the [INSTALL](https://github.com/stellar/stellar-core/blob/master/INSTALL.md) for build instructions.

### Package based Installation
If you are using Ubuntu 16.04 LTS we provide the latest stable releases of [stellar-core](https://github.com/stellar/stellar-core) and [stellar-horizon](https://github.com/stellar/go/tree/master/services/horizon) in Debian binary package format.

See [detailed installation instructions](https://github.com/stellar/packages#sdf---packages)

### Container based installation
Docker images are maintained in a few places, good starting points are:
 * the [quickstart image](https://github.com/stellar/docker-stellar-core-horizon)
 * the [standalone image](https://github.com/stellar/docker-stellar-core). **Warning**: this only tracks the latest master, so you have to find the image based on the [release](https://github.com/stellar/stellar-core/releases) that you want to use.

## Configuring

Before attempting to configure stellar-core, it is highly recommended to first try running a private network or joining the test network. 

### Configuration basics
All configuration for stellar-core is done with a TOML file. By default 
stellar-core loads `./stellar-core.cfg`, but you can specify a different file to load on the command line:

`$ stellar-core --conf betterfile.cfg` 

<<<<<<< HEAD
The [example config](https://github.com/stellar/stellar-core/blob/master/docs/stellar-core_example.cfg) is **not a real configuration** and should only be used as a reference guide: it documents all possible configuration elements as well as default values.
=======
The [example config](https://github.com/stellar/stellar-core/blob/master/docs/stellar-core_example.cfg) is not a real configuration, but documents all possible configuration elements as well as their default values.
>>>>>>> 45688440

Here is an [example test network config](https://github.com/stellar/docker-stellar-core-horizon/blob/master/testnet/core/etc/stellar-core.cfg) for connecting to the test network.

Here is an [example public network config](https://github.com/stellar/docs/blob/master/other/stellar-core-validator-example.cfg) for connecting to the public network.

The examples in this file don't specify `--conf betterfile.cfg` for brevity.

### Validating node
Nodes are considered **validating** if they take part in SCP and sign messages 
pledging that the network agreed to a particular transaction set. It isn't 
necessary to be a validator. Only set your node to validate if other nodes 
care about your validation.

If you want to validate, you must generate a public/private key for your node.
 Nodes shouldn't share keys. You should carefully *secure your private key*. 
If it is compromised, someone can send false messages to the network and those 
messages will look like they came from you.

Generate a key pair like this:

`$ stellar-core --genseed`
the output will look something like
```
Secret seed: SBAAOHEU4WSWX6GBZ3VOXEGQGWRBJ72ZN3B3MFAJZWXRYGDIWHQO37SY
Public: GDMTUTQRCP6L3JQKX3OOKYIGZC6LG2O6K2BSUCI6WNGLL4XXCIB3OK2P
```

Place the seed in your config:

`NODE_SEED="SBAAOHEU4WSWX6GBZ3VOXEGQGWRBJ72ZN3B3MFAJZWXRYGDIWHQO37SY"`

and set the following value in your config:

`NODE_IS_VALIDATOR=true`

Tell other people your public key (GDMTUTQ... ) so people can add it to their `QUORUM_SET` in their config.
If you don't include a `NODE_SEED` or set `NODE_IS_VALIDATOR=true`, you will still
watch SCP and see all the data in the network but will not send validation messages.

### Crafting a quorum set

This section describes how to configure the quorum set for a validator and assumes basic understanding of the [Stellar Consensus Protocol](https://www.stellar.org/developers/guides/concepts/scp.html).

#### Validator list

You will find lists of validators in a few places:
* [list of validators](https://github.com/stellar/docs/blob/master/validators.md)
* the [Stellar Dashboard](https://dashboard.stellar.org/)

#### Understanding requirements for a good quorum

The way quorum sets are configured is explained in detail in the [example config](https://github.com/stellar/stellar-core/blob/master/docs/stellar-core_example.cfg).

As an administrator what you need to do is ensure that your quorum configuration:
* is aligned with how you want to trust other nodes on the network
* gives good guarantees on the quorum intersection property of the network
* provides the right properties in the event of arbitrary node failures

If you are running multiple validators, the availability model of your organization as a "group of validators" (the way people are likely to refer to your validators) is not like traditional web services:
* traditional web services stay available down to the last node
* in the consensus world, for your group to be available, 67% of your nodes have to agree to each other

#### Recommended pattern for building a quorum set

Divide the validators into two categories:
* [full validators](#full-validators)
* [basic validators](#basic-validators) 

One of the goals is to ensure that there will always be some full validators in any given quorum (from your node's point of view).

As the way quorum sets are specified is done using a threshold, i.e. require T out of N entities (groups or individual validators) to agree, the desired property is achieved by simply picking a threshold at least equal to the number of basic entities at the top level + 1.

```toml
[QUORUM_SET]
THRESHOLD_PERCENT= ?
VALIDATORS= [ ... ]

# optional, other full validators grouped by entity
[QUORUM_SET.FULLSDF]
THRESHOLD_PERCENT= 66
VALIDATORS = [ ... ]

# other basic validators
[QUORUM_SET.BASIC]
THRESHOLD_PERCENT= ?
VALIDATORS= [ ... ]

# optional, more basic validators from entity XYZ
[QUORUM_SET.BASIC.XYZ]
THRESHOLD_PERCENT= 66
VALIDATORS= [ ... ]
```

A simple configuration with those properties could look like this:
```toml
[QUORUM_SET]
# this setup puts all basic entities into one top level one
# this makes the minimum number of entities at the top level to be 2
# with 3 validators, we then end up with a minimum of 50%
# more would be better at the expense of liveness in this example
THRESHOLD_PERCENT= 67
VALIDATORS= [ "$sdf1", "$sdf2", "$sdf3" ]

[QUORUM_SET.BASIC]
THRESHOLD_PERCENT= 67
VALIDATORS= [ ... ]

[QUORUM_SET.BASIC.XYZ]
THRESHOLD_PERCENT= 67
VALIDATORS= [ ... ]
```

#### Picking thresholds

Thresholds and groupings go hand in hand, and balance:
 * liveness - network doesn't halt when some nodes are missing (during maintenance for example)
 * safety - resistance to bad votes, some nodes being more important (full validators) for the normal operation of the network

Liveness pushes thresholds lower and safety pushes thresholds higher.

On the safety front, ideally any group (regardless of its composition), can suffer a 33% byzantine failure, but in some cases this is not practical and a different configuration needs to be picked.

You may have to change the grouping in order to achieve the expected properties:
* merging groups typically makes the group more resilient, compare:
  * [51%, [51%, A, B, C, D], [51%, E, F, G, H]] # group of 4 has a threshold of 3 nodes -> 2 nodes missing enough to halt
  * [51%, A, B, C, D, E, F, G, H] # 8 nodes -> 5 nodes threshold -> 4 nodes missing to halt 
* splitting groups can also be useful to make certain entities optional, compare:
  * [100%, [51%, A, B, C], [50%, D, E]] # requires D or E to agree
  * [ 67%, A, B, C, [50%, D, E]] # D or E only required if one of A,B,C doesn't agree (the [D,E] group acts as a tie breaker)

#### Quorum and overlay network

It is generally a good idea to give information to your validator on other validators that you rely on. This is achieved by configuring `KNOWN_PEERS` and `PREFERRED_PEERS` with the addresses of your dependencies.

Additionally, configuring `PREFERRED_PEER_KEYS` with the keys from your quorum set might be a good idea to give priority to the nodes that allows you to reach consensus.

Without those settings, your validator depends on other nodes on the network to forward you the right messages, which is typically done as a best effort.

#### Special considerations during quorum set updates

Sometimes an organization needs to make changes that impact other's quorum sets:
* taking a validator down for long period of time
* adding new validators to their pool

In both cases, it's crucial to stage the changes to preserve quorum intersection and general good health of the network:
* removing too many nodes from your quorum set *before* the nodes are taken down : if different people remove different sets the remaining sets may not overlap between nodes and may cause network splits 
* adding too many nodes in your quorum set at the same time : if not done carefully can cause those nodes to overpower your configuration

Recommended steps are for the entity that adds/removes nodes to do so first between their own nodes, and then have people reflect those changes gradually (over several rounds) in their quorum configuration.

## Environment preparation

### stellar-core configuration
Cross reference your validator settings, in particular:
* environment specific settings
  * network passphrase
  * known peers
* quorum set
  * public keys of the validators that you manage grouped properly
* seed defined if validating
* [Automatic maintenance](#cursors-and-automatic-maintenance) configured properly, especially when stellar-core is used in conjunction with a downstream system like Horizon.

### Database and local state

After configuring your [database](#database) and [buckets](#buckets) settings, when running stellar-core for the first time, you must initialize the database:

`$ stellar-core --newdb`

This command will initialize the database as well as the bucket directory and then exit. 

You can also use this command if your DB gets corrupted and you want to restart it from scratch. 

#### Database
Stellar-core stores the state of the ledger in a SQL database.

This DB should either be a SQLite database or, for larger production instances, a separate PostgreSQL server.

*Note: Horizon currently depends on using PostgreSQL.*

For how to specify the database, 
see the [example config](https://github.com/stellar/stellar-core/blob/master/docs/stellar-core_example.cfg).

##### Cursors and automatic maintenance

Some tables in the database act as a publishing queue for external systems such as Horizon and generate **meta data** for changes happening to the distributed ledger.

If not managed properly those tables will grow without bounds. To avoid this, a built-in scheduler will delete data from old ledgers that are not used anymore by other parts of the system (external systems included).

The settings that control the automatic maintenance behavior are: `AUTOMATIC_MAINTENANCE_PERIOD`,  `AUTOMATIC_MAINTENANCE_COUNT` and `KNOWN_CURSORS`.

By default, stellar-core will perform this automatic maintenance, so be sure to disable it until you have done the appropriate data ingestion in downstream systems (Horizon for example sometimes needs to reingest data).

If you need to regenerate the meta data, the simplest way is to replay ledgers for the range you're interested in after (optionally) clearing the database with `newdb`.

#### Buckets
Stellar-core stores a duplicate copy of the ledger in the form of flat XDR files 
called "buckets." These files are placed in a directory specified in the config 
file as `BUCKET_DIR_PATH`, which defaults to `buckets`. The bucket files are used
 for hashing and transmission of ledger differences to history archives. This 
 directory must be on the same file system as the configured temporary 
 directory `TMP_DIR_PATH`.

Buckets should be stored on a fast local disk with sufficient space to store several times the size of the current ledger. 
 
 For the most part, the contents of both directories can be ignored as they are managed by stellar-core.

### History archives
Stellar-core normally interacts with one or more "history archives," which are 
configurable facilities for storing and retrieving flat files containing history 
checkpoints: bucket files and history logs. History archives are usually off-site 
commodity storage services such as Amazon S3, Google Cloud Storage, 
Azure Blob Storage, or custom SCP/SFTP/HTTP servers. 

Use command templates in the config file to give the specifics of which 
services you will use and how to access them. 
The [example config](https://github.com/stellar/stellar-core/blob/master/docs/stellar-core_example.cfg) 
shows how to configure a history archive through command templates. 

While it is possible to run a stellar-core node with no configured history 
archives, it will be _severely limited_, unable to participate fully in a 
network, and likely unable to acquire synchronization at all. At the very 
least, if you are joining an existing network in a read-only capacity, you 
will still need to configure a `get` command to access that network's history 
archives.

#### Configuring to publish to an archive
Archive sections can also be configured with `put` and `mkdir` commands to
 cause the instance to publish to that archive (for nodes configured as [archiver nodes](#archiver-nodes) or [full validators](#full-validators)).

The very first time you want to use your archive *before starting your node* you need to initialize it with:
`$ stellar-core --newhist <historyarchive>`

**IMPORTANT:**
 * make sure that you configure both `put` and `mkdir` if `put` doesn't
 automatically create sub-folders
 * writing to the same archive from different nodes is not supported and
 will result in undefined behavior, *potentially data loss*.
 * do not run `newhist` on an existing archive unless you want to erase it.

### Other preparation

In addition, your should ensure that your operating environment is also functional.

In no particular order:
* logging and log rotation
* monitoring and alerting infrastructure

## Starting your node

After having configured your node and its environment, you're ready to start stellar-core.

This can be done with a command equivalent to

`$ stellar-core`

At this point you're ready to observe core's activity as it joins the network.

Review the [logging](#logging) section to get yourself familiar with the output of stellar-core.

### Interacting with your instance
While running, interaction with stellar-core is done via an administrative 
HTTP endpoint. Commands can be submitted using command-line HTTP tools such 
as `curl`, or by running a command such as

`$ stellar-core -c <command>`

The endpoint is [not intended to be exposed to the public internet](#interaction-with-other-internal-systems). It's typically accessed by administrators, or by a mid-tier application to submit transactions to the Stellar network. 

See [commands](./commands.md) for a description of the available commands.

### Joining the network

You can review the section on [general node information](#general-node-information);

the node will go through the following phases as it joins the network:

#### Establish connection to other peers

You should see `authenticated_count` increase.

```json
"peers" : {
         "authenticated_count" : 3,
         "pending_count" : 4
      },
```

#### Observing consensus

Until the node sees a quorum, it will say
```json
"state" : "Joining SCP"
```

After observing consensus, a new field `quorum` will be set with information on what the network decided on, at this point the node will switch to "*Catching up*":
```json
      "quorum" : {
         "7667384" : {
            "agree" : 3,
            "disagree" : 0,
            "fail_at" : 2,
            "hash" : "273af2",
            "missing" : 0,
            "phase" : "EXTERNALIZE"
         }
      },
      "state" : "Catching up",
```

#### Catching up

This is a phase where the node downloads data from archives.
The state will start with something like
```json
      "state" : "Catching up",
      "status" : [ "Catching up: Awaiting checkpoint (ETA: 35 seconds)" ]
```

and then go through the various phases of downloading and applying state such as
```json
      "state" : "Catching up",
      "status" : [ "Catching up: downloading ledger files 20094/119803 (16%)" ]
```

#### Synced

When the node is done catching up, its state will change to
```json
      "state" : "Synced!"
```

## Logging
Stellar-core sends logs to standard output and `stellar-core.log` by default, 
configurable as `LOG_FILE_PATH`.

 Log messages are classified by progressive _priority levels_:
  `TRACE`, `DEBUG`, `INFO`, `WARNING`, `ERROR` and `FATAL`.
   The logging system only emits those messages at or above its configured logging level. 

The log level can be controlled by configuration, the `-ll` command-line flag 
or adjusted dynamically by administrative (HTTP) commands. Run:

`$ stellar-core -c "ll?level=debug"`

against a running system.
Log levels can also be adjusted on a partition-by-partition basis through the 
administrative interface.
 For example the history system can be set to DEBUG-level logging by running:

`$ stellar-core -c "ll?level=debug&partition=history"` 

against a running system.
 The default log level is `INFO`, which is moderately verbose and should emit 
 progress messages every few seconds under normal operation.


## Monitoring and diagnostics

Information provided here can be used for both human operators and programmatic access.

### General node information
Run `$ stellar-core --c 'info'`
The output will look something like
```json
 {
   "info" : {
      "UNSAFE_QUORUM" : "UNSAFE QUORUM ALLOWED",
      "build" : "v9.2.0",
      "ledger" : {
         "age" : 1,
         "baseFee" : 100,
         "baseReserve" : 5000000,
         "closeTime" : 1519857801,
         "hash" : "c8e484c665cdb8280cc2923d1ead5277f6c31f5baab382f54b22c801e2c50a66",
         "num" : 7667629,
         "version" : 9
      },
      "network" : "Test SDF Network ; September 2015",
      "peers" : {
         "authenticated_count" : 3,
         "pending_count" : 5
      },
      "protocol_version" : 9,
      "quorum" : {
         "7667628" : {
            "agree" : 3,
            "disagree" : 0,
            "fail_at" : 2,
            "hash" : "273af2",
            "missing" : 0,
            "phase" : "EXTERNALIZE"
         }
      },
      "startedOn" : "2018-02-28T22:38:20Z",
      "state" : "Synced!"
   }
}
```

`peers` gives information on the connectivity to the network, `authenticated_count` are live connections while `pending_count` are connections that are not fully established yet.

`ledger` represents the local state of your node, it may be different from the network state if your node was disconnected from the network for example.

notable fields in ledger are:
* `age` : time elapsed since this ledger closed (during normal operation less than 10 seconds)
* `num` : ledger number
* `version` : protocol version supported by this ledger


The state of a fresh node (reset with `newdb`), will look something like this:
```json
"ledger" : {
         "age" : 1519857653,
         "baseFee" : 100,
         "baseReserve" : 100000000,
         "closeTime" : 0,
         "hash" : "63d98f536ee68d1b27b5b89f23af5311b7569a24faf1403ad0b52b633b07be99",
         "num" : 2,
         "version" : 0
      },
```

Additional fields typically used by downstream systems:
* `build` is the build number for this stellar-core instance
* `network` is the network passphrase that this core instance is connecting to
* `protocol_version` is the maximum version of the protocol that this instance recognizes

In some cases, nodes will display additional status information:

```json
      "status" : [
         "Armed with network upgrades: upgradetime=2018-01-31T20:00:00Z, protocolversion=9"
      ]
```
### Overlay information

The `peers` command returns information on the peers the instance is connected to.

This list is the result of both inbound connections from other peers and outbound connections from this node to other peers.

`$ stellar-core --c 'peers'`

```json
{
   "authenticated_peers" : [
      {
         "id" : "sdf2",
         "ip" : "54.211.174.177",
         "olver" : 5,
         "port" : 11625,
         "ver" : "v9.1.0"
      },
      {
         "id" : "sdf3",
         "ip" : "54.160.175.7",
         "olver" : 5,
         "port" : 11625,
         "ver" : "v9.1.0"
      },
      {
         "id" : "sdf1",
         "ip" : "54.161.82.181",
         "olver" : 5,
         "port" : 11625,
         "ver" : "v9.1.0"
      }
   ],
   "pending_peers" : null
}
```

### Quorum set Health

The `quorum` command allows to diagnose problems with the quorum set of the local node.

Run

`$ stellar-core --c 'quorum'`

The output looks something like:
```json
"474313" : {
         "agree" : 6,
         "disagree" : null,
         "fail_at" : 2,
         "fail_with" : [ "lab1", "lab2" ],
         "hash" : "d1dacb",
         "missing" : [ "donovan" ],
         "phase" : "EXTERNALIZE",
         "value" : {
            "t" : 5,
            "v" : [ "lab1", "lab2", "lab3", "donovan", "GDVFV", "nelisky1", "nelisky2" ]
         }
```

Entries to watch for are:
  * `agree` : the number of nodes in the quorum set that agree with this instance.
  * `disagree`: the nodes that were participating but disagreed with this instance.
  * `fail_at` : the number of failed nodes that *would* cause this instance to halt.
  * `fail_with`: an example of such potential failure.
  * `missing` : the nodes that were missing during this consensus round.
  * `value` : the quorum set used by this node (`t` is the threshold expressed as a number of nodes).

In the example above, 6 nodes are functioning properly, one is down (`donovan`), and
 the instance will fail if any two nodes out of the ones still working fail as well.

If a node is stuck in state `Joining SCP`, this command allows to quickly find the reason:
* too many validators missing (down or without a good connectivity), solutions are:
  * [adjust quorum set](#crafting-a-quorum-set) (thresholds, grouping, etc) based on the nodes that are not missing
  * try to get a [better connectivity path](#quorum-and-overlay-network) to the missing validators

* network split would cause SCP to be stuck because of nodes that disagree. This would happen if either there is a bug in SCP, the network does not have quorum intersection or the disagreeing nodes are misbehaving (compromised, etc)

Note that the node not being able to reach consensus does not mean that the network
as a whole will not be able to reach consensus (and the opposite is true, the network
may fail because of a different set of validators failing).

You can get a sense of the quorum set health of a different node by doing
`$ stellar-core --c 'quorum?node=$sdf1` or `$ stellar-core --c 'quorum?node=@GABCDE` 

Overall network health can be evaluated by walking through all nodes and looking at their health. Note that this is only an approximation as remote nodes may not have received the same messages (in particular: `missing` for other nodes is not reliable).

## Validator maintenance

Maintenance here refers to anything involving taking your validator temporarily out of the network (to apply security patches, system upgrade, etc).

As an administrator of a validator, you must ensure that the maintenance you are about to apply to the validator is safe for the overall network and for your validator.

Safe means that the other validators that depend on yours will not be affected too much when you turn off your validator for maintenance and that your validator will continue to operate as part of the network when it comes back up.

If you are changing some settings that may impact network wide settings such as protocol version, review [the section on network configuration](#network-configuration).

If you're changing your quorum set configuration, also read the [section on what to do](#special-considerations-during-quorum-set-updates).

### Recommended steps to perform as part of a maintenance

We recommend performing the following steps in order (repeat sequentially as needed if you run multiple nodes).

1. Advertise your intention to others that may depend on you. Some coordination is required to avoid situations where too many nodes go down at the same time.
2. Dependencies should assess the health of their quorum, refer to the section
 "Understanding quorum and reliability".
3. If there is no objection, take your instance down
4. When done, start your instance that should rejoin the network
5. The instance will be completely caught up when it's both `Synced` and *there is no backlog in uploading history*.

## Network configuration

The network itself has network wide settings that can be updated.

This is performed by validators voting for and agreeing to new values the same way than consensus is reached for transaction sets, etc.

A node can be configured to vote for upgrades using the `upgrades` endpoint . see [`commands.md`](commands.md) for more information.

The network settings are:
 * the version of the protocol used to process transactions
 * the maximum number of transactions that can be included in a given ledger close
 * the cost (fee) associated with processing operations
 * the base reserve used to calculate the lumen balance needed to store things in the ledger

When the network time is later than the `upgradetime` specified in
the upgrade settings, the validator will vote to update the network
to the value specified in the upgrade setting.

When a validator is armed to change network values, the output of `info` will contain information about the vote.

For a new value to be adopted, the same level of consensus between nodes needs to be reached as for transaction sets.

### Important notes on network wide settings

Changes to network wide settings have to be orchestrated properly between
validators as well as non validating nodes:
* a change is vetted between operators (changes can be bundled)
* an effective date in the future is picked for the change to take effect (controlled by `upgradetime`)
* if applicable, communication is sent out to all network users

An improper plan may cause issues such as:
* nodes missing consensus (aka "getting stuck"), and having to use history to rejoin
* network reconfiguration taking effect at a non deterministic time (causing fees to change ahead of schedule for example)

For more information look at [`docs/versioning.md`](../versioning.md).

### Example upgrade command

Example here is to upgrade the protocol version to version 9 on January-31-2018.

1. `$ stellar-core -c 'upgrades?mode=set&upgradetime=2018-01-31T20:00:00Z&protocolversion=9'`

2. `$ stellar-core -c info`
At this point `info` will tell you that the node is setup to vote for this upgrade:
```json
      "status" : [
         "Armed with network upgrades: upgradetime=2018-01-31T20:00:00Z, protocolversion=9"
      ]
```

## Advanced topics and internals

This section contains information that is useful to know but that should not stop somebody from running a node.

### Creating your own private network

[testnet.md](./testnet.md) is a short tutorial demonstrating how to
  configure and run a short-lived, isolated test network.

### Runtime information: start and stop

Stellar-core can be started directly from the command line, or through a supervision 
system such as `init`, `upstart`, or `systemd`.

Stellar-core can be gracefully exited at any time by delivering `SIGINT` or
 pressing `CTRL-C`. It can be safely, forcibly terminated with `SIGTERM` or
  `SIGKILL`. The latter may leave a stale lock file in the `BUCKET_DIR_PATH`,
   and you may need to remove the file before it will restart. 
   Otherwise, all components are designed to recover from abrupt termination.

Stellar-core can also be packaged in a container system such as Docker, so long 
as `BUCKET_DIR_PATH`, `TMP_DIR_PATH`, and the database are stored on persistent 
volumes. For an example, see [docker-stellar-core](https://github.com/stellar/docker-stellar-core-horizon).

Note: `BUCKET_DIR_PATH` and `TMP_DIR_PATH` *must* reside on the same volume
as stellar-core needs to rename files between the two.

### In depth architecture

[architecture.md](https://github.com/stellar/stellar-core/blob/master/docs/architecture.md) 
  describes how stellar-core is structured internally, how it is intended to be 
  deployed, and the collection of servers and services needed to get the full 
  functionality and performance.<|MERGE_RESOLUTION|>--- conflicted
+++ resolved
@@ -185,11 +185,8 @@
 
 `$ stellar-core --conf betterfile.cfg` 
 
-<<<<<<< HEAD
+
 The [example config](https://github.com/stellar/stellar-core/blob/master/docs/stellar-core_example.cfg) is **not a real configuration** and should only be used as a reference guide: it documents all possible configuration elements as well as default values.
-=======
-The [example config](https://github.com/stellar/stellar-core/blob/master/docs/stellar-core_example.cfg) is not a real configuration, but documents all possible configuration elements as well as their default values.
->>>>>>> 45688440
 
 Here is an [example test network config](https://github.com/stellar/docker-stellar-core-horizon/blob/master/testnet/core/etc/stellar-core.cfg) for connecting to the test network.
 
