--- conflicted
+++ resolved
@@ -271,12 +271,9 @@
 # rustc` invocation, along with `-L dependency=...` flags to tell cargo where to
 # find indirect deps of those .rlibs.
 $(LIBRUST_STELLAR_CORE): $(RUST_HOST_DEPFILES) $(SRC_RUST_FILES) Makefile $(SOROBAN_LIBS_STAMP)
-<<<<<<< HEAD
 	rm -rf $(abspath $(RUST_TARGET_DIR))
-=======
 	CC="$(CC)" CXX="$(CXX)" LD="$(LD)" CFLAGS="$(CFLAGS)" CXXFLAGS="$(CXXFLAGS)" CXXSTDLIB="$(CXXSTDLIB)" LDFLAGS="$(LDFLAGS)" \
 	RUSTFLAGS="$(RUSTFLAGS_ASAN)" \
->>>>>>> 3c151295
 	CARGO_NET_GIT_FETCH_WITH_CLI=true cargo rustc \
 		--package stellar-core \
 		--$(RUST_PROFILE) \
