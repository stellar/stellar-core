// Copyright 2015 Stellar Development Foundation and contributors. Licensed
// under the Apache License, Version 2.0. See the COPYING file at the root
// of this distribution or at http://www.apache.org/licenses/LICENSE-2.0

%#include "xdr/Stellar-ledger-entries.h"

namespace stellar
{

union LiquidityPoolParameters switch (LiquidityPoolType type)
{
case LIQUIDITY_POOL_CONSTANT_PRODUCT:
    LiquidityPoolConstantProductParameters constantProduct;
};

// Source or destination of a payment operation
union MuxedAccount switch (CryptoKeyType type)
{
case KEY_TYPE_ED25519:
    uint256 ed25519;
case KEY_TYPE_MUXED_ED25519:
    struct
    {
        uint64 id;
        uint256 ed25519;
    } med25519;
};

struct DecoratedSignature
{
    SignatureHint hint;  // last 4 bytes of the public key, used as a hint
    Signature signature; // actual signature
};

enum OperationType
{
    CREATE_ACCOUNT = 0,
    PAYMENT = 1,
    PATH_PAYMENT_STRICT_RECEIVE = 2,
    MANAGE_SELL_OFFER = 3,
    CREATE_PASSIVE_SELL_OFFER = 4,
    SET_OPTIONS = 5,
    CHANGE_TRUST = 6,
    ALLOW_TRUST = 7,
    ACCOUNT_MERGE = 8,
    INFLATION = 9,
    MANAGE_DATA = 10,
    BUMP_SEQUENCE = 11,
    MANAGE_BUY_OFFER = 12,
    PATH_PAYMENT_STRICT_SEND = 13,
    CREATE_CLAIMABLE_BALANCE = 14,
    CLAIM_CLAIMABLE_BALANCE = 15,
    BEGIN_SPONSORING_FUTURE_RESERVES = 16,
    END_SPONSORING_FUTURE_RESERVES = 17,
    REVOKE_SPONSORSHIP = 18,
    CLAWBACK = 19,
    CLAWBACK_CLAIMABLE_BALANCE = 20,
    SET_TRUST_LINE_FLAGS = 21,
<<<<<<< HEAD
    CREATE_SPEEDEX_IOC_OFFER = 22
=======
    LIQUIDITY_POOL_DEPOSIT = 22,
    LIQUIDITY_POOL_WITHDRAW = 23
>>>>>>> 94fbcb30
};

/* CreateAccount
Creates and funds a new account with the specified starting balance.

Threshold: med

Result: CreateAccountResult

*/
struct CreateAccountOp
{
    AccountID destination; // account to create
    int64 startingBalance; // amount they end up with
};

/* Payment

    Send an amount in specified asset to a destination account.

    Threshold: med

    Result: PaymentResult
*/
struct PaymentOp
{
    MuxedAccount destination; // recipient of the payment
    Asset asset;              // what they end up with
    int64 amount;             // amount they end up with
};

/* PathPaymentStrictReceive

send an amount to a destination account through a path.
(up to sendMax, sendAsset)
(X0, Path[0]) .. (Xn, Path[n])
(destAmount, destAsset)

Threshold: med

Result: PathPaymentStrictReceiveResult
*/
struct PathPaymentStrictReceiveOp
{
    Asset sendAsset; // asset we pay with
    int64 sendMax;   // the maximum amount of sendAsset to
                     // send (excluding fees).
                     // The operation will fail if can't be met

    MuxedAccount destination; // recipient of the payment
    Asset destAsset;          // what they end up with
    int64 destAmount;         // amount they end up with

    Asset path<5>; // additional hops it must go through to get there
};

/* PathPaymentStrictSend

send an amount to a destination account through a path.
(sendMax, sendAsset)
(X0, Path[0]) .. (Xn, Path[n])
(at least destAmount, destAsset)

Threshold: med

Result: PathPaymentStrictSendResult
*/
struct PathPaymentStrictSendOp
{
    Asset sendAsset;  // asset we pay with
    int64 sendAmount; // amount of sendAsset to send (excluding fees)

    MuxedAccount destination; // recipient of the payment
    Asset destAsset;          // what they end up with
    int64 destMin;            // the minimum amount of dest asset to
                              // be received
                              // The operation will fail if it can't be met

    Asset path<5>; // additional hops it must go through to get there
};

/* Creates, updates or deletes an offer

Threshold: med

Result: ManageSellOfferResult

*/
struct ManageSellOfferOp
{
    Asset selling;
    Asset buying;
    int64 amount; // amount being sold. if set to 0, delete the offer
    Price price;  // price of thing being sold in terms of what you are buying

    // 0=create a new offer, otherwise edit an existing offer
    int64 offerID;
};

/* Creates, updates or deletes an offer with amount in terms of buying asset

Threshold: med

Result: ManageBuyOfferResult

*/
struct ManageBuyOfferOp
{
    Asset selling;
    Asset buying;
    int64 buyAmount; // amount being bought. if set to 0, delete the offer
    Price price;     // price of thing being bought in terms of what you are
                     // selling

    // 0=create a new offer, otherwise edit an existing offer
    int64 offerID;
};

/* Creates an offer that doesn't take offers of the same price

Threshold: med

Result: CreatePassiveSellOfferResult

*/
struct CreatePassiveSellOfferOp
{
    Asset selling; // A
    Asset buying;  // B
    int64 amount;  // amount taker gets
    Price price;   // cost of A in terms of B
};

/* Set Account Options

    updates "AccountEntry" fields.
    note: updating thresholds or signers requires high threshold

    Threshold: med or high

    Result: SetOptionsResult
*/
struct SetOptionsOp
{
    AccountID* inflationDest; // sets the inflation destination

    uint32* clearFlags; // which flags to clear
    uint32* setFlags;   // which flags to set

    // account threshold manipulation
    uint32* masterWeight; // weight of the master account
    uint32* lowThreshold;
    uint32* medThreshold;
    uint32* highThreshold;

    string32* homeDomain; // sets the home domain

    // Add, update or remove a signer for the account
    // signer is deleted if the weight is 0
    Signer* signer;
};

union ChangeTrustAsset switch (AssetType type)
{
case ASSET_TYPE_NATIVE: // Not credit
    void;

case ASSET_TYPE_CREDIT_ALPHANUM4:
    AlphaNum4 alphaNum4;

case ASSET_TYPE_CREDIT_ALPHANUM12:
    AlphaNum12 alphaNum12;

case ASSET_TYPE_POOL_SHARE:
    LiquidityPoolParameters liquidityPool;

    // add other asset types here in the future
};

/* Creates, updates or deletes a trust line

    Threshold: med

    Result: ChangeTrustResult

*/
struct ChangeTrustOp
{
    ChangeTrustAsset line;

    // if limit is set to 0, deletes the trust line
    int64 limit;
};

/* Updates the "authorized" flag of an existing trust line
   this is called by the issuer of the related asset.

   note that authorize can only be set (and not cleared) if
   the issuer account does not have the AUTH_REVOCABLE_FLAG set
   Threshold: low

   Result: AllowTrustResult
*/
struct AllowTrustOp
{
    AccountID trustor;
    AssetCode asset;

    // One of 0, AUTHORIZED_FLAG, or AUTHORIZED_TO_MAINTAIN_LIABILITIES_FLAG
    uint32 authorize;
};

/* Inflation
    Runs inflation

Threshold: low

Result: InflationResult

*/

/* AccountMerge
    Transfers native balance to destination account.

    Threshold: high

    Result : AccountMergeResult
*/

/* ManageData
    Adds, Updates, or Deletes a key value pair associated with a particular
        account.

    Threshold: med

    Result: ManageDataResult
*/
struct ManageDataOp
{
    string64 dataName;
    DataValue* dataValue; // set to null to clear
};

/* Bump Sequence

    increases the sequence to a given level

    Threshold: low

    Result: BumpSequenceResult
*/
struct BumpSequenceOp
{
    SequenceNumber bumpTo;
};

/* Creates a claimable balance entry

    Threshold: med

    Result: CreateClaimableBalanceResult
*/
struct CreateClaimableBalanceOp
{
    Asset asset;
    int64 amount;
    Claimant claimants<10>;
};

/* Claims a claimable balance entry

    Threshold: low

    Result: ClaimClaimableBalanceResult
*/
struct ClaimClaimableBalanceOp
{
    ClaimableBalanceID balanceID;
};

/* BeginSponsoringFutureReserves

    Establishes the is-sponsoring-future-reserves-for relationship between
    the source account and sponsoredID

    Threshold: med

    Result: BeginSponsoringFutureReservesResult
*/
struct BeginSponsoringFutureReservesOp
{
    AccountID sponsoredID;
};

/* EndSponsoringFutureReserves

    Terminates the current is-sponsoring-future-reserves-for relationship in
    which source account is sponsored

    Threshold: med

    Result: EndSponsoringFutureReservesResult
*/
// EndSponsoringFutureReserves is empty

/* RevokeSponsorship

    If source account is not sponsored or is sponsored by the owner of the
    specified entry or sub-entry, then attempt to revoke the sponsorship.
    If source account is sponsored, then attempt to transfer the sponsorship
    to the sponsor of source account.

    Threshold: med

    Result: RevokeSponsorshipResult
*/
enum RevokeSponsorshipType
{
    REVOKE_SPONSORSHIP_LEDGER_ENTRY = 0,
    REVOKE_SPONSORSHIP_SIGNER = 1
};

union RevokeSponsorshipOp switch (RevokeSponsorshipType type)
{
case REVOKE_SPONSORSHIP_LEDGER_ENTRY:
    LedgerKey ledgerKey;
case REVOKE_SPONSORSHIP_SIGNER:
    struct
    {
        AccountID accountID;
        SignerKey signerKey;
    } signer;
};

/* Claws back an amount of an asset from an account

    Threshold: med

    Result: ClawbackResult
*/
struct ClawbackOp
{
    Asset asset;
    MuxedAccount from;
    int64 amount;
};

/* Claws back a claimable balance

    Threshold: med

    Result: ClawbackClaimableBalanceResult
*/
struct ClawbackClaimableBalanceOp
{
    ClaimableBalanceID balanceID;
};

/* SetTrustLineFlagsOp

   Updates the flags of an existing trust line.
   This is called by the issuer of the related asset.

   Threshold: low

   Result: SetTrustLineFlagsResult
*/
struct SetTrustLineFlagsOp
{
    AccountID trustor;
    Asset asset;

    uint32 clearFlags; // which flags to clear
    uint32 setFlags;   // which flags to set
};


/* CreateSpeedexIOCOfferOp

    Create Speedex IoC (Immediate-or-Cancel) offer.
    Threshold: med

    Trades sellAmount units of sellAsset at minimum
    rate of minPrice;
*/

struct CreateSpeedexIOCOfferOp
{
    Asset sellAsset;
    Asset buyAsset;
    int64 sellAmount;
    Price minPrice;
};

struct SpeedexIOCOfferHashContents
{
    AccountID sourceAccount;
    Price minPrice;
    uint64 seqNum;
    uint32 opIdx;
};

const LIQUIDITY_POOL_FEE_V18 = 30;

/* Deposit assets into a liquidity pool

    Threshold: med

    Result: LiquidityPoolDepositResult
*/
struct LiquidityPoolDepositOp
{
    PoolID liquidityPoolID;
    int64 maxAmountA;     // maximum amount of first asset to deposit
    int64 maxAmountB;     // maximum amount of second asset to deposit
    Price minPrice;       // minimum depositA/depositB
    Price maxPrice;       // maximum depositA/depositB
};

/* Withdraw assets from a liquidity pool

    Threshold: med

    Result: LiquidityPoolWithdrawResult
*/
struct LiquidityPoolWithdrawOp
{
    PoolID liquidityPoolID;
    int64 amount;         // amount of pool shares to withdraw
    int64 minAmountA;     // minimum amount of first asset to withdraw
    int64 minAmountB;     // minimum amount of second asset to withdraw
};

/* An operation is the lowest unit of work that a transaction does */
struct Operation
{
    // sourceAccount is the account used to run the operation
    // if not set, the runtime defaults to "sourceAccount" specified at
    // the transaction level
    MuxedAccount* sourceAccount;

    union switch (OperationType type)
    {
    case CREATE_ACCOUNT:
        CreateAccountOp createAccountOp;
    case PAYMENT:
        PaymentOp paymentOp;
    case PATH_PAYMENT_STRICT_RECEIVE:
        PathPaymentStrictReceiveOp pathPaymentStrictReceiveOp;
    case MANAGE_SELL_OFFER:
        ManageSellOfferOp manageSellOfferOp;
    case CREATE_PASSIVE_SELL_OFFER:
        CreatePassiveSellOfferOp createPassiveSellOfferOp;
    case SET_OPTIONS:
        SetOptionsOp setOptionsOp;
    case CHANGE_TRUST:
        ChangeTrustOp changeTrustOp;
    case ALLOW_TRUST:
        AllowTrustOp allowTrustOp;
    case ACCOUNT_MERGE:
        MuxedAccount destination;
    case INFLATION:
        void;
    case MANAGE_DATA:
        ManageDataOp manageDataOp;
    case BUMP_SEQUENCE:
        BumpSequenceOp bumpSequenceOp;
    case MANAGE_BUY_OFFER:
        ManageBuyOfferOp manageBuyOfferOp;
    case PATH_PAYMENT_STRICT_SEND:
        PathPaymentStrictSendOp pathPaymentStrictSendOp;
    case CREATE_CLAIMABLE_BALANCE:
        CreateClaimableBalanceOp createClaimableBalanceOp;
    case CLAIM_CLAIMABLE_BALANCE:
        ClaimClaimableBalanceOp claimClaimableBalanceOp;
    case BEGIN_SPONSORING_FUTURE_RESERVES:
        BeginSponsoringFutureReservesOp beginSponsoringFutureReservesOp;
    case END_SPONSORING_FUTURE_RESERVES:
        void;
    case REVOKE_SPONSORSHIP:
        RevokeSponsorshipOp revokeSponsorshipOp;
    case CLAWBACK:
        ClawbackOp clawbackOp;
    case CLAWBACK_CLAIMABLE_BALANCE:
        ClawbackClaimableBalanceOp clawbackClaimableBalanceOp;
    case SET_TRUST_LINE_FLAGS:
        SetTrustLineFlagsOp setTrustLineFlagsOp;
<<<<<<< HEAD
    case CREATE_SPEEDEX_IOC_OFFER:
        CreateSpeedexIOCOfferOp createSpeedexIOCOfferOp;
=======
    case LIQUIDITY_POOL_DEPOSIT:
        LiquidityPoolDepositOp liquidityPoolDepositOp;
    case LIQUIDITY_POOL_WITHDRAW:
        LiquidityPoolWithdrawOp liquidityPoolWithdrawOp;
>>>>>>> 94fbcb30
    }
    body;
};

union OperationID switch (EnvelopeType type)
{
case ENVELOPE_TYPE_OP_ID:
    struct
    {
        AccountID sourceAccount;
        SequenceNumber seqNum;
        uint32 opNum;
    } id;
};

enum MemoType
{
    MEMO_NONE = 0,
    MEMO_TEXT = 1,
    MEMO_ID = 2,
    MEMO_HASH = 3,
    MEMO_RETURN = 4
};

union Memo switch (MemoType type)
{
case MEMO_NONE:
    void;
case MEMO_TEXT:
    string text<28>;
case MEMO_ID:
    uint64 id;
case MEMO_HASH:
    Hash hash; // the hash of what to pull from the content server
case MEMO_RETURN:
    Hash retHash; // the hash of the tx you are rejecting
};

struct TimeBounds
{
    TimePoint minTime;
    TimePoint maxTime; // 0 here means no maxTime
};

// maximum number of operations per transaction
const MAX_OPS_PER_TX = 100;

// TransactionV0 is a transaction with the AccountID discriminant stripped off,
// leaving a raw ed25519 public key to identify the source account. This is used
// for backwards compatibility starting from the protocol 12/13 boundary. If an
// "old-style" TransactionEnvelope containing a Transaction is parsed with this
// XDR definition, it will be parsed as a "new-style" TransactionEnvelope
// containing a TransactionV0.
struct TransactionV0
{
    uint256 sourceAccountEd25519;
    uint32 fee;
    SequenceNumber seqNum;
    TimeBounds* timeBounds;
    Memo memo;
    Operation operations<MAX_OPS_PER_TX>;
    union switch (int v)
    {
    case 0:
        void;
    }
    ext;
};

struct TransactionV0Envelope
{
    TransactionV0 tx;
    /* Each decorated signature is a signature over the SHA256 hash of
     * a TransactionSignaturePayload */
    DecoratedSignature signatures<20>;
};

/* a transaction is a container for a set of operations
    - is executed by an account
    - fees are collected from the account
    - operations are executed in order as one ACID transaction
          either all operations are applied or none are
          if any returns a failing code
*/
struct Transaction
{
    // account used to run the transaction
    MuxedAccount sourceAccount;

    // the fee the sourceAccount will pay
    uint32 fee;

    // sequence number to consume in the account
    SequenceNumber seqNum;

    // validity range (inclusive) for the last ledger close time
    TimeBounds* timeBounds;

    Memo memo;

    Operation operations<MAX_OPS_PER_TX>;

    // reserved for future use
    union switch (int v)
    {
    case 0:
        void;
    }
    ext;
};

struct TransactionV1Envelope
{
    Transaction tx;
    /* Each decorated signature is a signature over the SHA256 hash of
     * a TransactionSignaturePayload */
    DecoratedSignature signatures<20>;
};

struct FeeBumpTransaction
{
    MuxedAccount feeSource;
    int64 fee;
    union switch (EnvelopeType type)
    {
    case ENVELOPE_TYPE_TX:
        TransactionV1Envelope v1;
    }
    innerTx;
    union switch (int v)
    {
    case 0:
        void;
    }
    ext;
};

struct FeeBumpTransactionEnvelope
{
    FeeBumpTransaction tx;
    /* Each decorated signature is a signature over the SHA256 hash of
     * a TransactionSignaturePayload */
    DecoratedSignature signatures<20>;
};

struct CommutativeTransaction
{
    MuxedAccount sourceAccount;
    uint32 fee;
    SequenceNumber seqNum;

    TimeBounds* timeBounds;

    Memo memo;

    Operation operations<MAX_OPS_PER_TX>;
};

struct CommutativeTransactionEnvelope
{
    CommutativeTransaction tx;

    DecoratedSignature signatures<20>;
};

/* A TransactionEnvelope wraps a transaction with signatures. */
union TransactionEnvelope switch (EnvelopeType type)
{
case ENVELOPE_TYPE_TX_V0:
    TransactionV0Envelope v0;
case ENVELOPE_TYPE_TX:
    TransactionV1Envelope v1;
case ENVELOPE_TYPE_TX_FEE_BUMP:
    FeeBumpTransactionEnvelope feeBump;
case ENVELOPE_TYPE_TX_COMMUTATIVE:
    CommutativeTransactionEnvelope commutativeTx;
};

struct TransactionSignaturePayload
{
    Hash networkId;
    union switch (EnvelopeType type)
    {
    // Backwards Compatibility: Use ENVELOPE_TYPE_TX to sign ENVELOPE_TYPE_TX_V0
    case ENVELOPE_TYPE_TX:
        Transaction tx;
    case ENVELOPE_TYPE_TX_FEE_BUMP:
        FeeBumpTransaction feeBump;
    //TODO wat is this
    }
    taggedTransaction;
};

/* Operation Results section */

enum ClaimAtomType
{
    CLAIM_ATOM_TYPE_V0 = 0,
    CLAIM_ATOM_TYPE_ORDER_BOOK = 1
};

// ClaimOfferAtomV0 is a ClaimOfferAtom with the AccountID discriminant stripped
// off, leaving a raw ed25519 public key to identify the source account. This is
// used for backwards compatibility starting from the protocol 17/18 boundary.
// If an "old-style" ClaimOfferAtom is parsed with this XDR definition, it will
// be parsed as a "new-style" ClaimAtom containing a ClaimOfferAtomV0.
struct ClaimOfferAtomV0
{
    // emitted to identify the offer
    uint256 sellerEd25519; // Account that owns the offer
    int64 offerID;

    // amount and asset taken from the owner
    Asset assetSold;
    int64 amountSold;

    // amount and asset sent to the owner
    Asset assetBought;
    int64 amountBought;
};

struct ClaimOfferAtom
{
    // emitted to identify the offer
    AccountID sellerID; // Account that owns the offer
    int64 offerID;

    // amount and asset taken from the owner
    Asset assetSold;
    int64 amountSold;

    // amount and asset sent to the owner
    Asset assetBought;
    int64 amountBought;
};

/* This result is used when offers are taken or liquidity is exchanged with a
   liquidity pool during an operation
*/
union ClaimAtom switch (ClaimAtomType type)
{
case CLAIM_ATOM_TYPE_V0:
    ClaimOfferAtomV0 v0;
case CLAIM_ATOM_TYPE_ORDER_BOOK:
    ClaimOfferAtom orderBook;
};

/******* CreateAccount Result ********/

enum CreateAccountResultCode
{
    // codes considered as "success" for the operation
    CREATE_ACCOUNT_SUCCESS = 0, // account was created

    // codes considered as "failure" for the operation
    CREATE_ACCOUNT_MALFORMED = -1,   // invalid destination
    CREATE_ACCOUNT_UNDERFUNDED = -2, // not enough funds in source account
    CREATE_ACCOUNT_LOW_RESERVE =
        -3, // would create an account below the min reserve
    CREATE_ACCOUNT_ALREADY_EXIST = -4 // account already exists
};

union CreateAccountResult switch (CreateAccountResultCode code)
{
case CREATE_ACCOUNT_SUCCESS:
    void;
default:
    void;
};

/******* Payment Result ********/

enum PaymentResultCode
{
    // codes considered as "success" for the operation
    PAYMENT_SUCCESS = 0, // payment successfully completed

    // codes considered as "failure" for the operation
    PAYMENT_MALFORMED = -1,          // bad input
    PAYMENT_UNDERFUNDED = -2,        // not enough funds in source account
    PAYMENT_SRC_NO_TRUST = -3,       // no trust line on source account
    PAYMENT_SRC_NOT_AUTHORIZED = -4, // source not authorized to transfer
    PAYMENT_NO_DESTINATION = -5,     // destination account does not exist
    PAYMENT_NO_TRUST = -6,       // destination missing a trust line for asset
    PAYMENT_NOT_AUTHORIZED = -7, // destination not authorized to hold asset
    PAYMENT_LINE_FULL = -8,      // destination would go above their limit
    PAYMENT_NO_ISSUER = -9       // missing issuer on asset
};

union PaymentResult switch (PaymentResultCode code)
{
case PAYMENT_SUCCESS:
    void;
default:
    void;
};

/******* PathPaymentStrictReceive Result ********/

enum PathPaymentStrictReceiveResultCode
{
    // codes considered as "success" for the operation
    PATH_PAYMENT_STRICT_RECEIVE_SUCCESS = 0, // success

    // codes considered as "failure" for the operation
    PATH_PAYMENT_STRICT_RECEIVE_MALFORMED = -1, // bad input
    PATH_PAYMENT_STRICT_RECEIVE_UNDERFUNDED =
        -2, // not enough funds in source account
    PATH_PAYMENT_STRICT_RECEIVE_SRC_NO_TRUST =
        -3, // no trust line on source account
    PATH_PAYMENT_STRICT_RECEIVE_SRC_NOT_AUTHORIZED =
        -4, // source not authorized to transfer
    PATH_PAYMENT_STRICT_RECEIVE_NO_DESTINATION =
        -5, // destination account does not exist
    PATH_PAYMENT_STRICT_RECEIVE_NO_TRUST =
        -6, // dest missing a trust line for asset
    PATH_PAYMENT_STRICT_RECEIVE_NOT_AUTHORIZED =
        -7, // dest not authorized to hold asset
    PATH_PAYMENT_STRICT_RECEIVE_LINE_FULL =
        -8, // dest would go above their limit
    PATH_PAYMENT_STRICT_RECEIVE_NO_ISSUER = -9, // missing issuer on one asset
    PATH_PAYMENT_STRICT_RECEIVE_TOO_FEW_OFFERS =
        -10, // not enough offers to satisfy path
    PATH_PAYMENT_STRICT_RECEIVE_OFFER_CROSS_SELF =
        -11, // would cross one of its own offers
    PATH_PAYMENT_STRICT_RECEIVE_OVER_SENDMAX = -12 // could not satisfy sendmax
};

struct SimplePaymentResult
{
    AccountID destination;
    Asset asset;
    int64 amount;
};

union PathPaymentStrictReceiveResult switch (
    PathPaymentStrictReceiveResultCode code)
{
case PATH_PAYMENT_STRICT_RECEIVE_SUCCESS:
    struct
    {
        ClaimAtom offers<>;
        SimplePaymentResult last;
    } success;
case PATH_PAYMENT_STRICT_RECEIVE_NO_ISSUER:
    Asset noIssuer; // the asset that caused the error
default:
    void;
};

/******* PathPaymentStrictSend Result ********/

enum PathPaymentStrictSendResultCode
{
    // codes considered as "success" for the operation
    PATH_PAYMENT_STRICT_SEND_SUCCESS = 0, // success

    // codes considered as "failure" for the operation
    PATH_PAYMENT_STRICT_SEND_MALFORMED = -1, // bad input
    PATH_PAYMENT_STRICT_SEND_UNDERFUNDED =
        -2, // not enough funds in source account
    PATH_PAYMENT_STRICT_SEND_SRC_NO_TRUST =
        -3, // no trust line on source account
    PATH_PAYMENT_STRICT_SEND_SRC_NOT_AUTHORIZED =
        -4, // source not authorized to transfer
    PATH_PAYMENT_STRICT_SEND_NO_DESTINATION =
        -5, // destination account does not exist
    PATH_PAYMENT_STRICT_SEND_NO_TRUST =
        -6, // dest missing a trust line for asset
    PATH_PAYMENT_STRICT_SEND_NOT_AUTHORIZED =
        -7, // dest not authorized to hold asset
    PATH_PAYMENT_STRICT_SEND_LINE_FULL = -8, // dest would go above their limit
    PATH_PAYMENT_STRICT_SEND_NO_ISSUER = -9, // missing issuer on one asset
    PATH_PAYMENT_STRICT_SEND_TOO_FEW_OFFERS =
        -10, // not enough offers to satisfy path
    PATH_PAYMENT_STRICT_SEND_OFFER_CROSS_SELF =
        -11, // would cross one of its own offers
    PATH_PAYMENT_STRICT_SEND_UNDER_DESTMIN = -12 // could not satisfy destMin
};

union PathPaymentStrictSendResult switch (PathPaymentStrictSendResultCode code)
{
case PATH_PAYMENT_STRICT_SEND_SUCCESS:
    struct
    {
        ClaimAtom offers<>;
        SimplePaymentResult last;
    } success;
case PATH_PAYMENT_STRICT_SEND_NO_ISSUER:
    Asset noIssuer; // the asset that caused the error
default:
    void;
};

/******* ManageSellOffer Result ********/

enum ManageSellOfferResultCode
{
    // codes considered as "success" for the operation
    MANAGE_SELL_OFFER_SUCCESS = 0,

    // codes considered as "failure" for the operation
    MANAGE_SELL_OFFER_MALFORMED = -1, // generated offer would be invalid
    MANAGE_SELL_OFFER_SELL_NO_TRUST =
        -2,                              // no trust line for what we're selling
    MANAGE_SELL_OFFER_BUY_NO_TRUST = -3, // no trust line for what we're buying
    MANAGE_SELL_OFFER_SELL_NOT_AUTHORIZED = -4, // not authorized to sell
    MANAGE_SELL_OFFER_BUY_NOT_AUTHORIZED = -5,  // not authorized to buy
    MANAGE_SELL_OFFER_LINE_FULL = -6, // can't receive more of what it's buying
    MANAGE_SELL_OFFER_UNDERFUNDED = -7, // doesn't hold what it's trying to sell
    MANAGE_SELL_OFFER_CROSS_SELF =
        -8, // would cross an offer from the same user
    MANAGE_SELL_OFFER_SELL_NO_ISSUER = -9, // no issuer for what we're selling
    MANAGE_SELL_OFFER_BUY_NO_ISSUER = -10, // no issuer for what we're buying

    // update errors
    MANAGE_SELL_OFFER_NOT_FOUND =
        -11, // offerID does not match an existing offer

    MANAGE_SELL_OFFER_LOW_RESERVE =
        -12 // not enough funds to create a new Offer
};

enum ManageOfferEffect
{
    MANAGE_OFFER_CREATED = 0,
    MANAGE_OFFER_UPDATED = 1,
    MANAGE_OFFER_DELETED = 2
};

struct ManageOfferSuccessResult
{
    // offers that got claimed while creating this offer
    ClaimAtom offersClaimed<>;

    union switch (ManageOfferEffect effect)
    {
    case MANAGE_OFFER_CREATED:
    case MANAGE_OFFER_UPDATED:
        OfferEntry offer;
    default:
        void;
    }
    offer;
};

union ManageSellOfferResult switch (ManageSellOfferResultCode code)
{
case MANAGE_SELL_OFFER_SUCCESS:
    ManageOfferSuccessResult success;
default:
    void;
};

/******* ManageBuyOffer Result ********/

enum ManageBuyOfferResultCode
{
    // codes considered as "success" for the operation
    MANAGE_BUY_OFFER_SUCCESS = 0,

    // codes considered as "failure" for the operation
    MANAGE_BUY_OFFER_MALFORMED = -1,     // generated offer would be invalid
    MANAGE_BUY_OFFER_SELL_NO_TRUST = -2, // no trust line for what we're selling
    MANAGE_BUY_OFFER_BUY_NO_TRUST = -3,  // no trust line for what we're buying
    MANAGE_BUY_OFFER_SELL_NOT_AUTHORIZED = -4, // not authorized to sell
    MANAGE_BUY_OFFER_BUY_NOT_AUTHORIZED = -5,  // not authorized to buy
    MANAGE_BUY_OFFER_LINE_FULL = -6,   // can't receive more of what it's buying
    MANAGE_BUY_OFFER_UNDERFUNDED = -7, // doesn't hold what it's trying to sell
    MANAGE_BUY_OFFER_CROSS_SELF = -8, // would cross an offer from the same user
    MANAGE_BUY_OFFER_SELL_NO_ISSUER = -9, // no issuer for what we're selling
    MANAGE_BUY_OFFER_BUY_NO_ISSUER = -10, // no issuer for what we're buying

    // update errors
    MANAGE_BUY_OFFER_NOT_FOUND =
        -11, // offerID does not match an existing offer

    MANAGE_BUY_OFFER_LOW_RESERVE = -12 // not enough funds to create a new Offer
};

union ManageBuyOfferResult switch (ManageBuyOfferResultCode code)
{
case MANAGE_BUY_OFFER_SUCCESS:
    ManageOfferSuccessResult success;
default:
    void;
};

/******* SetOptions Result ********/

enum SetOptionsResultCode
{
    // codes considered as "success" for the operation
    SET_OPTIONS_SUCCESS = 0,
    // codes considered as "failure" for the operation
    SET_OPTIONS_LOW_RESERVE = -1,      // not enough funds to add a signer
    SET_OPTIONS_TOO_MANY_SIGNERS = -2, // max number of signers already reached
    SET_OPTIONS_BAD_FLAGS = -3,        // invalid combination of clear/set flags
    SET_OPTIONS_INVALID_INFLATION = -4,      // inflation account does not exist
    SET_OPTIONS_CANT_CHANGE = -5,            // can no longer change this option
    SET_OPTIONS_UNKNOWN_FLAG = -6,           // can't set an unknown flag
    SET_OPTIONS_THRESHOLD_OUT_OF_RANGE = -7, // bad value for weight/threshold
    SET_OPTIONS_BAD_SIGNER = -8,             // signer cannot be masterkey
    SET_OPTIONS_INVALID_HOME_DOMAIN = -9,    // malformed home domain
    SET_OPTIONS_AUTH_REVOCABLE_REQUIRED =
        -10 // auth revocable is required for clawback
};

union SetOptionsResult switch (SetOptionsResultCode code)
{
case SET_OPTIONS_SUCCESS:
    void;
default:
    void;
};

/******* ChangeTrust Result ********/

enum ChangeTrustResultCode
{
    // codes considered as "success" for the operation
    CHANGE_TRUST_SUCCESS = 0,
    // codes considered as "failure" for the operation
    CHANGE_TRUST_MALFORMED = -1,     // bad input
    CHANGE_TRUST_NO_ISSUER = -2,     // could not find issuer
    CHANGE_TRUST_INVALID_LIMIT = -3, // cannot drop limit below balance
                                     // cannot create with a limit of 0
    CHANGE_TRUST_LOW_RESERVE =
        -4, // not enough funds to create a new trust line,
    CHANGE_TRUST_SELF_NOT_ALLOWED = -5, // trusting self is not allowed
    CHANGE_TRUST_TRUST_LINE_MISSING = -6, // Asset trustline is missing for pool
    CHANGE_TRUST_CANNOT_DELETE = -7, // Asset trustline is still referenced in a pool
    CHANGE_TRUST_NOT_AUTH_MAINTAIN_LIABILITIES = -8 // Asset trustline is deauthorized
};

union ChangeTrustResult switch (ChangeTrustResultCode code)
{
case CHANGE_TRUST_SUCCESS:
    void;
default:
    void;
};

/******* AllowTrust Result ********/

enum AllowTrustResultCode
{
    // codes considered as "success" for the operation
    ALLOW_TRUST_SUCCESS = 0,
    // codes considered as "failure" for the operation
    ALLOW_TRUST_MALFORMED = -1,     // asset is not ASSET_TYPE_ALPHANUM
    ALLOW_TRUST_NO_TRUST_LINE = -2, // trustor does not have a trustline
                                    // source account does not require trust
    ALLOW_TRUST_TRUST_NOT_REQUIRED = -3,
    ALLOW_TRUST_CANT_REVOKE = -4,     // source account can't revoke trust,
    ALLOW_TRUST_SELF_NOT_ALLOWED = -5 // trusting self is not allowed
};

union AllowTrustResult switch (AllowTrustResultCode code)
{
case ALLOW_TRUST_SUCCESS:
    void;
default:
    void;
};

/******* AccountMerge Result ********/

enum AccountMergeResultCode
{
    // codes considered as "success" for the operation
    ACCOUNT_MERGE_SUCCESS = 0,
    // codes considered as "failure" for the operation
    ACCOUNT_MERGE_MALFORMED = -1,       // can't merge onto itself
    ACCOUNT_MERGE_NO_ACCOUNT = -2,      // destination does not exist
    ACCOUNT_MERGE_IMMUTABLE_SET = -3,   // source account has AUTH_IMMUTABLE set
    ACCOUNT_MERGE_HAS_SUB_ENTRIES = -4, // account has trust lines/offers
    ACCOUNT_MERGE_SEQNUM_TOO_FAR = -5,  // sequence number is over max allowed
    ACCOUNT_MERGE_DEST_FULL = -6,       // can't add source balance to
                                        // destination balance
    ACCOUNT_MERGE_IS_SPONSOR = -7       // can't merge account that is a sponsor
};

union AccountMergeResult switch (AccountMergeResultCode code)
{
case ACCOUNT_MERGE_SUCCESS:
    int64 sourceAccountBalance; // how much got transferred from source account
default:
    void;
};

/******* Inflation Result ********/

enum InflationResultCode
{
    // codes considered as "success" for the operation
    INFLATION_SUCCESS = 0,
    // codes considered as "failure" for the operation
    INFLATION_NOT_TIME = -1
};

struct InflationPayout // or use PaymentResultAtom to limit types?
{
    AccountID destination;
    int64 amount;
};

union InflationResult switch (InflationResultCode code)
{
case INFLATION_SUCCESS:
    InflationPayout payouts<>;
default:
    void;
};

/******* ManageData Result ********/

enum ManageDataResultCode
{
    // codes considered as "success" for the operation
    MANAGE_DATA_SUCCESS = 0,
    // codes considered as "failure" for the operation
    MANAGE_DATA_NOT_SUPPORTED_YET =
        -1, // The network hasn't moved to this protocol change yet
    MANAGE_DATA_NAME_NOT_FOUND =
        -2, // Trying to remove a Data Entry that isn't there
    MANAGE_DATA_LOW_RESERVE = -3, // not enough funds to create a new Data Entry
    MANAGE_DATA_INVALID_NAME = -4 // Name not a valid string
};

union ManageDataResult switch (ManageDataResultCode code)
{
case MANAGE_DATA_SUCCESS:
    void;
default:
    void;
};

/******* BumpSequence Result ********/

enum BumpSequenceResultCode
{
    // codes considered as "success" for the operation
    BUMP_SEQUENCE_SUCCESS = 0,
    // codes considered as "failure" for the operation
    BUMP_SEQUENCE_BAD_SEQ = -1 // `bumpTo` is not within bounds
};

union BumpSequenceResult switch (BumpSequenceResultCode code)
{
case BUMP_SEQUENCE_SUCCESS:
    void;
default:
    void;
};

/******* CreateClaimableBalance Result ********/

enum CreateClaimableBalanceResultCode
{
    CREATE_CLAIMABLE_BALANCE_SUCCESS = 0,
    CREATE_CLAIMABLE_BALANCE_MALFORMED = -1,
    CREATE_CLAIMABLE_BALANCE_LOW_RESERVE = -2,
    CREATE_CLAIMABLE_BALANCE_NO_TRUST = -3,
    CREATE_CLAIMABLE_BALANCE_NOT_AUTHORIZED = -4,
    CREATE_CLAIMABLE_BALANCE_UNDERFUNDED = -5
};

union CreateClaimableBalanceResult switch (
    CreateClaimableBalanceResultCode code)
{
case CREATE_CLAIMABLE_BALANCE_SUCCESS:
    ClaimableBalanceID balanceID;
default:
    void;
};

/******* ClaimClaimableBalance Result ********/

enum ClaimClaimableBalanceResultCode
{
    CLAIM_CLAIMABLE_BALANCE_SUCCESS = 0,
    CLAIM_CLAIMABLE_BALANCE_DOES_NOT_EXIST = -1,
    CLAIM_CLAIMABLE_BALANCE_CANNOT_CLAIM = -2,
    CLAIM_CLAIMABLE_BALANCE_LINE_FULL = -3,
    CLAIM_CLAIMABLE_BALANCE_NO_TRUST = -4,
    CLAIM_CLAIMABLE_BALANCE_NOT_AUTHORIZED = -5

};

union ClaimClaimableBalanceResult switch (ClaimClaimableBalanceResultCode code)
{
case CLAIM_CLAIMABLE_BALANCE_SUCCESS:
    void;
default:
    void;
};

/******* BeginSponsoringFutureReserves Result ********/

enum BeginSponsoringFutureReservesResultCode
{
    // codes considered as "success" for the operation
    BEGIN_SPONSORING_FUTURE_RESERVES_SUCCESS = 0,

    // codes considered as "failure" for the operation
    BEGIN_SPONSORING_FUTURE_RESERVES_MALFORMED = -1,
    BEGIN_SPONSORING_FUTURE_RESERVES_ALREADY_SPONSORED = -2,
    BEGIN_SPONSORING_FUTURE_RESERVES_RECURSIVE = -3
};

union BeginSponsoringFutureReservesResult switch (
    BeginSponsoringFutureReservesResultCode code)
{
case BEGIN_SPONSORING_FUTURE_RESERVES_SUCCESS:
    void;
default:
    void;
};

/******* EndSponsoringFutureReserves Result ********/

enum EndSponsoringFutureReservesResultCode
{
    // codes considered as "success" for the operation
    END_SPONSORING_FUTURE_RESERVES_SUCCESS = 0,

    // codes considered as "failure" for the operation
    END_SPONSORING_FUTURE_RESERVES_NOT_SPONSORED = -1
};

union EndSponsoringFutureReservesResult switch (
    EndSponsoringFutureReservesResultCode code)
{
case END_SPONSORING_FUTURE_RESERVES_SUCCESS:
    void;
default:
    void;
};

/******* RevokeSponsorship Result ********/

enum RevokeSponsorshipResultCode
{
    // codes considered as "success" for the operation
    REVOKE_SPONSORSHIP_SUCCESS = 0,

    // codes considered as "failure" for the operation
    REVOKE_SPONSORSHIP_DOES_NOT_EXIST = -1,
    REVOKE_SPONSORSHIP_NOT_SPONSOR = -2,
    REVOKE_SPONSORSHIP_LOW_RESERVE = -3,
    REVOKE_SPONSORSHIP_ONLY_TRANSFERABLE = -4,
    REVOKE_SPONSORSHIP_MALFORMED = -5
};

union RevokeSponsorshipResult switch (RevokeSponsorshipResultCode code)
{
case REVOKE_SPONSORSHIP_SUCCESS:
    void;
default:
    void;
};

/******* Clawback Result ********/

enum ClawbackResultCode
{
    // codes considered as "success" for the operation
    CLAWBACK_SUCCESS = 0,

    // codes considered as "failure" for the operation
    CLAWBACK_MALFORMED = -1,
    CLAWBACK_NOT_CLAWBACK_ENABLED = -2,
    CLAWBACK_NO_TRUST = -3,
    CLAWBACK_UNDERFUNDED = -4
};

union ClawbackResult switch (ClawbackResultCode code)
{
case CLAWBACK_SUCCESS:
    void;
default:
    void;
};

/******* ClawbackClaimableBalance Result ********/

enum ClawbackClaimableBalanceResultCode
{
    // codes considered as "success" for the operation
    CLAWBACK_CLAIMABLE_BALANCE_SUCCESS = 0,

    // codes considered as "failure" for the operation
    CLAWBACK_CLAIMABLE_BALANCE_DOES_NOT_EXIST = -1,
    CLAWBACK_CLAIMABLE_BALANCE_NOT_ISSUER = -2,
    CLAWBACK_CLAIMABLE_BALANCE_NOT_CLAWBACK_ENABLED = -3
};

union ClawbackClaimableBalanceResult switch (
    ClawbackClaimableBalanceResultCode code)
{
case CLAWBACK_CLAIMABLE_BALANCE_SUCCESS:
    void;
default:
    void;
};

/******* SetTrustLineFlags Result ********/

enum SetTrustLineFlagsResultCode
{
    // codes considered as "success" for the operation
    SET_TRUST_LINE_FLAGS_SUCCESS = 0,

    // codes considered as "failure" for the operation
    SET_TRUST_LINE_FLAGS_MALFORMED = -1,
    SET_TRUST_LINE_FLAGS_NO_TRUST_LINE = -2,
    SET_TRUST_LINE_FLAGS_CANT_REVOKE = -3,
    SET_TRUST_LINE_FLAGS_INVALID_STATE = -4
};

union SetTrustLineFlagsResult switch (SetTrustLineFlagsResultCode code)
{
case SET_TRUST_LINE_FLAGS_SUCCESS:
    void;
default:
    void;
};

<<<<<<< HEAD
enum CreateSpeedexIOCOfferResultCode
{
    CREATE_SPEEDEX_IOC_OFFER_SUCCESS = 0,
    CREATE_SPEEDEX_IOC_OFFER_NO_SPEEDEX_CONFIG = -1,
    CREATE_SPEEDEX_IOC_OFFER_INVALID_TRADING_PAIR = -2,
    CREATE_SPEEDEX_IOC_OFFER_INSUFFICIENT_BALANCE = -3,
    CREATE_SPEEDEX_IOC_OFFER_MALFORMED = -4
};

struct SpeedexOfferClearingStatus
{
    int64 soldAmount;
    int64 boughtAmount;
};

union CreateSpeedexIOCOfferResult switch (CreateSpeedexIOCOfferResultCode code)
{
case CREATE_SPEEDEX_IOC_OFFER_SUCCESS:
    SpeedexOfferClearingStatus trade;
=======
/******* LiquidityPoolDeposit Result ********/

enum LiquidityPoolDepositResultCode
{
    // codes considered as "success" for the operation
    LIQUIDITY_POOL_DEPOSIT_SUCCESS = 0,

    // codes considered as "failure" for the operation
    LIQUIDITY_POOL_DEPOSIT_MALFORMED = -1,      // bad input
    LIQUIDITY_POOL_DEPOSIT_NO_TRUST = -2,       // no trust line for one of the
                                                // assets
    LIQUIDITY_POOL_DEPOSIT_NOT_AUTHORIZED = -3, // not authorized for one of the
                                                // assets
    LIQUIDITY_POOL_DEPOSIT_UNDERFUNDED = -4,    // not enough balance for one of
                                                // the assets
    LIQUIDITY_POOL_DEPOSIT_LINE_FULL = -5,      // pool share trust line doesn't
                                                // have sufficient limit
    LIQUIDITY_POOL_DEPOSIT_BAD_PRICE = -6,      // deposit price outside bounds
    LIQUIDITY_POOL_DEPOSIT_POOL_FULL = -7       // pool reserves are full
};

union LiquidityPoolDepositResult switch (
    LiquidityPoolDepositResultCode code)
{
case LIQUIDITY_POOL_DEPOSIT_SUCCESS:
    void;
default:
    void;
};

/******* LiquidityPoolWithdraw Result ********/

enum LiquidityPoolWithdrawResultCode
{
    // codes considered as "success" for the operation
    LIQUIDITY_POOL_WITHDRAW_SUCCESS = 0,

    // codes considered as "failure" for the operation
    LIQUIDITY_POOL_WITHDRAW_MALFORMED = -1,      // bad input
    LIQUIDITY_POOL_WITHDRAW_NO_TRUST = -2,       // no trust line for one of the
                                                 // assets
    LIQUIDITY_POOL_WITHDRAW_UNDERFUNDED = -3,    // not enough balance of the
                                                 // pool share
    LIQUIDITY_POOL_WITHDRAW_LINE_FULL = -4,      // would go above limit for one
                                                 // of the assets
    LIQUIDITY_POOL_WITHDRAW_UNDER_MINIMUM = -5   // didn't withdraw enough
};

union LiquidityPoolWithdrawResult switch (
    LiquidityPoolWithdrawResultCode code)
{
case LIQUIDITY_POOL_WITHDRAW_SUCCESS:
    void;
>>>>>>> 94fbcb30
default:
    void;
};

/* High level Operation Result */
enum OperationResultCode
{
    opINNER = 0, // inner object result is valid

    opBAD_AUTH = -1,            // too few valid signatures / wrong network
    opNO_ACCOUNT = -2,          // source account was not found
    opNOT_SUPPORTED = -3,       // operation not supported at this time
    opTOO_MANY_SUBENTRIES = -4, // max number of subentries already reached
    opEXCEEDED_WORK_LIMIT = -5, // operation did too much work
    opTOO_MANY_SPONSORING = -6  // account is sponsoring too many entries
};

union OperationResult switch (OperationResultCode code)
{
case opINNER:
    union switch (OperationType type)
    {
    case CREATE_ACCOUNT:
        CreateAccountResult createAccountResult;
    case PAYMENT:
        PaymentResult paymentResult;
    case PATH_PAYMENT_STRICT_RECEIVE:
        PathPaymentStrictReceiveResult pathPaymentStrictReceiveResult;
    case MANAGE_SELL_OFFER:
        ManageSellOfferResult manageSellOfferResult;
    case CREATE_PASSIVE_SELL_OFFER:
        ManageSellOfferResult createPassiveSellOfferResult;
    case SET_OPTIONS:
        SetOptionsResult setOptionsResult;
    case CHANGE_TRUST:
        ChangeTrustResult changeTrustResult;
    case ALLOW_TRUST:
        AllowTrustResult allowTrustResult;
    case ACCOUNT_MERGE:
        AccountMergeResult accountMergeResult;
    case INFLATION:
        InflationResult inflationResult;
    case MANAGE_DATA:
        ManageDataResult manageDataResult;
    case BUMP_SEQUENCE:
        BumpSequenceResult bumpSeqResult;
    case MANAGE_BUY_OFFER:
        ManageBuyOfferResult manageBuyOfferResult;
    case PATH_PAYMENT_STRICT_SEND:
        PathPaymentStrictSendResult pathPaymentStrictSendResult;
    case CREATE_CLAIMABLE_BALANCE:
        CreateClaimableBalanceResult createClaimableBalanceResult;
    case CLAIM_CLAIMABLE_BALANCE:
        ClaimClaimableBalanceResult claimClaimableBalanceResult;
    case BEGIN_SPONSORING_FUTURE_RESERVES:
        BeginSponsoringFutureReservesResult beginSponsoringFutureReservesResult;
    case END_SPONSORING_FUTURE_RESERVES:
        EndSponsoringFutureReservesResult endSponsoringFutureReservesResult;
    case REVOKE_SPONSORSHIP:
        RevokeSponsorshipResult revokeSponsorshipResult;
    case CLAWBACK:
        ClawbackResult clawbackResult;
    case CLAWBACK_CLAIMABLE_BALANCE:
        ClawbackClaimableBalanceResult clawbackClaimableBalanceResult;
    case SET_TRUST_LINE_FLAGS:
        SetTrustLineFlagsResult setTrustLineFlagsResult;
<<<<<<< HEAD
    case CREATE_SPEEDEX_IOC_OFFER:
        CreateSpeedexIOCOfferResult createSpeedexIOCOfferResult;
=======
    case LIQUIDITY_POOL_DEPOSIT:
        LiquidityPoolDepositResult liquidityPoolDepositResult;
    case LIQUIDITY_POOL_WITHDRAW:
        LiquidityPoolWithdrawResult liquidityPoolWithdrawResult;
>>>>>>> 94fbcb30
    }
    tr;
default:
    void;
};

enum TransactionResultCode
{
    txFEE_BUMP_INNER_SUCCESS = 1, // fee bump inner transaction succeeded
    txSUCCESS = 0,                // all operations succeeded

    txFAILED = -1, // one of the operations failed (none were applied)

    txTOO_EARLY = -2,         // ledger closeTime before minTime
    txTOO_LATE = -3,          // ledger closeTime after maxTime
    txMISSING_OPERATION = -4, // no operation was specified
    txBAD_SEQ = -5,           // sequence number does not match source account

    txBAD_AUTH = -6,             // too few valid signatures / wrong network
    txINSUFFICIENT_BALANCE = -7, // fee would bring account below reserve
    txNO_ACCOUNT = -8,           // source account not found
    txINSUFFICIENT_FEE = -9,     // fee is too small
    txBAD_AUTH_EXTRA = -10,      // unused signatures attached to transaction
    txINTERNAL_ERROR = -11,      // an unknown error occurred

    txNOT_SUPPORTED = -12,         // transaction type not supported
    txFEE_BUMP_INNER_FAILED = -13, // fee bump inner transaction failed
    txBAD_SPONSORSHIP = -14,       // sponsorship not confirmed
    txBAD_COMMUTATIVITY_CONTEXT = -15 // noncommutative op in commutative envelope
};

// InnerTransactionResult must be binary compatible with TransactionResult
// because it is be used to represent the result of a Transaction.
struct InnerTransactionResult
{
    // Always 0. Here for binary compatibility.
    int64 feeCharged;

    union switch (TransactionResultCode code)
    {
    // txFEE_BUMP_INNER_SUCCESS is not included
    case txSUCCESS:
    case txFAILED:
        OperationResult results<>;
    case txTOO_EARLY:
    case txTOO_LATE:
    case txMISSING_OPERATION:
    case txBAD_SEQ:
    case txBAD_AUTH:
    case txINSUFFICIENT_BALANCE:
    case txNO_ACCOUNT:
    case txINSUFFICIENT_FEE:
    case txBAD_AUTH_EXTRA:
    case txINTERNAL_ERROR:
    case txNOT_SUPPORTED:
    // txFEE_BUMP_INNER_FAILED is not included
    case txBAD_SPONSORSHIP:
        void;
    }
    result;

    // reserved for future use
    union switch (int v)
    {
    case 0:
        void;
    }
    ext;
};

struct InnerTransactionResultPair
{
    Hash transactionHash;          // hash of the inner transaction
    InnerTransactionResult result; // result for the inner transaction
};

struct TransactionResult
{
    int64 feeCharged; // actual fee charged for the transaction

    union switch (TransactionResultCode code)
    {
    case txFEE_BUMP_INNER_SUCCESS:
    case txFEE_BUMP_INNER_FAILED:
        InnerTransactionResultPair innerResultPair;
    case txSUCCESS:
    case txFAILED:
        OperationResult results<>;
    default:
        void;
    }
    result;

    // reserved for future use
    union switch (int v)
    {
    case 0:
        void;
    }
    ext;
};
}<|MERGE_RESOLUTION|>--- conflicted
+++ resolved
@@ -56,12 +56,9 @@
     CLAWBACK = 19,
     CLAWBACK_CLAIMABLE_BALANCE = 20,
     SET_TRUST_LINE_FLAGS = 21,
-<<<<<<< HEAD
-    CREATE_SPEEDEX_IOC_OFFER = 22
-=======
     LIQUIDITY_POOL_DEPOSIT = 22,
-    LIQUIDITY_POOL_WITHDRAW = 23
->>>>>>> 94fbcb30
+    LIQUIDITY_POOL_WITHDRAW = 23,
+    CREATE_SPEEDEX_IOC_OFFER = 24
 };
 
 /* CreateAccount
@@ -549,15 +546,12 @@
         ClawbackClaimableBalanceOp clawbackClaimableBalanceOp;
     case SET_TRUST_LINE_FLAGS:
         SetTrustLineFlagsOp setTrustLineFlagsOp;
-<<<<<<< HEAD
     case CREATE_SPEEDEX_IOC_OFFER:
         CreateSpeedexIOCOfferOp createSpeedexIOCOfferOp;
-=======
     case LIQUIDITY_POOL_DEPOSIT:
         LiquidityPoolDepositOp liquidityPoolDepositOp;
     case LIQUIDITY_POOL_WITHDRAW:
         LiquidityPoolWithdrawOp liquidityPoolWithdrawOp;
->>>>>>> 94fbcb30
     }
     body;
 };
@@ -1387,7 +1381,6 @@
     void;
 };
 
-<<<<<<< HEAD
 enum CreateSpeedexIOCOfferResultCode
 {
     CREATE_SPEEDEX_IOC_OFFER_SUCCESS = 0,
@@ -1407,7 +1400,10 @@
 {
 case CREATE_SPEEDEX_IOC_OFFER_SUCCESS:
     SpeedexOfferClearingStatus trade;
-=======
+default:
+    void;
+};
+
 /******* LiquidityPoolDeposit Result ********/
 
 enum LiquidityPoolDepositResultCode
@@ -1461,7 +1457,6 @@
 {
 case LIQUIDITY_POOL_WITHDRAW_SUCCESS:
     void;
->>>>>>> 94fbcb30
 default:
     void;
 };
@@ -1528,15 +1523,12 @@
         ClawbackClaimableBalanceResult clawbackClaimableBalanceResult;
     case SET_TRUST_LINE_FLAGS:
         SetTrustLineFlagsResult setTrustLineFlagsResult;
-<<<<<<< HEAD
     case CREATE_SPEEDEX_IOC_OFFER:
         CreateSpeedexIOCOfferResult createSpeedexIOCOfferResult;
-=======
     case LIQUIDITY_POOL_DEPOSIT:
         LiquidityPoolDepositResult liquidityPoolDepositResult;
     case LIQUIDITY_POOL_WITHDRAW:
         LiquidityPoolWithdrawResult liquidityPoolWithdrawResult;
->>>>>>> 94fbcb30
     }
     tr;
 default:
