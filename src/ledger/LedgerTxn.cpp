--- conflicted
+++ resolved
@@ -1634,7 +1634,6 @@
     }
 }
 
-<<<<<<< HEAD
 void 
 LedgerTxn::addSpeedexIOCOffer(AssetPair assetPair, const IOCOffer& offer) {
     getImpl() -> addSpeedexIOCOffer(assetPair, offer);
@@ -1658,7 +1657,8 @@
     throwIfSealed();
     //TODO some check to see whether parent has any offers that aren't included here?
     return mSpeedexIOCOrderbooks;
-=======
+}
+
 std::vector<LedgerTxnEntry>
 LedgerTxn::loadPoolShareTrustLinesByAccountAndAsset(AccountID const& account,
                                                     Asset const& asset)
@@ -1695,7 +1695,6 @@
         mEntry.swap(previousEntries);
         throw;
     }
->>>>>>> 94fbcb30
 }
 
 ConstLedgerTxnEntry
