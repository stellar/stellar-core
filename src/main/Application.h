--- conflicted
+++ resolved
@@ -8,33 +8,14 @@
 #include "txherder/TxHerder.h"
 #include "overlay/OverlayGateway.h"
 #include "overlay/PeerMaster.h"
-<<<<<<< HEAD
 #include "clf/CLFGateway.h"
 /*
 The state of the world and the main loop
-=======
->>>>>>> 02c1444d
 
-/*
- * State of a single instance of the application.
- *
- * Multiple instances may exist in the same process, eg. for the sake of
- * testing by simulating a network of applications.
- *
- * Owns two asio::io_services, one "main" (driven by a main thread) and one
- * "worker" (driven by a pool of #NCORE worker threads).  The main
- * thread/io_service has the run of the application and responds to the
- * majority of (small, sequential, consensus-related) network requests. The
- * worker threads/io_service are for long-running, self-contained helper
- * jobs such as bulk transfers and hashing. They should not touch anything
- * outside their own job-state (i.e. in a closure) and should post results
- * back to the main io_service when complete.
- *
- */
+*/
 
-namespace stellar
+namespace stellar 
 {
-<<<<<<< HEAD
 	class Application : public enable_shared_from_this<Application>
 	{
         PeerMaster mPeerMaster;
@@ -52,73 +33,11 @@
 		
         int mState;
 		Config mConfig;
-=======
-    class Application : public enable_shared_from_this<Application>
-    {
-    public:
 
-        enum
-        {
-            BOOTING_STATE,      // loading last known ledger from disk
-            CONNECTING_STATE,   // trying to connect to other peers
-            CONNECTED_STATE,    // connected to other peers and receiving validations
-            CATCHING_UP_STATE,  // getting the current ledger from the network
-            SYNCED_STATE,       // we are on the current ledger and are keeping up with deltas
-            NUM_STATE
-        };
+        typedef std::shared_ptr<Application> pointer;
 
-        int mState;
-        Config const& mConfig;
+		Application();
 
-    private:
-
-        // NB: The io_services should come first, then the 'master'
-        // sub-objects, then the threads. Do not reorder these fields.
-        //
-        // The fields must be cosntructed in this order, because the
-        // 'master' sub-objects register work-to-do (listening on sockets)
-        // with the io_services during construction, and the threads are
-        // activated immediately thereafter to serve requests; if the
-        // threads started first, they would try to do work, find no work,
-        // and exit.
-        //
-        // The fields must be destructed in the reverse order because the
-        // 'master' sub-objects contain various IO objects that refer
-        // directly to the io_services.
-
-        asio::io_service mMainIOService;
-        asio::io_service mWorkerIOService;
-
-        PeerMaster mPeerMaster;
-        LedgerMaster mLedgerMaster;
-        TxHerder mTxHerder;
-        FBAMaster mFBAMaster;
-
-        std::thread mMainThread;
-        std::vector<std::thread> mWorkerThreads;
-
-        asio::signal_set mStopSignals;
-
-        void runMainThread();
-        void runWorkerThread(unsigned i);
-
-    public:
-
-        Application(Config const& config);
->>>>>>> 02c1444d
-
-        LedgerGateway& getLedgerGateway(){ return mLedgerMaster; }
-        FBAGateway& getFBAGateway(){ return mFBAMaster; }
-        //CLFGateway& getCLFGateway();
-        //HistoryGateway& getHistoryGateway();
-        TxHerderGateway& getTxHerderGateway(){ return mTxHerder; }
-        OverlayGateway& getOverlayGateway() { return mPeerMaster; }
-        PeerMaster& getPeerMaster() { return mPeerMaster; }
-
-        asio::io_service& getMainIOService() { return mMainIOService; }
-        asio::io_service& getWorkerIOService() { return mWorkerIOService; }
-
-<<<<<<< HEAD
 		LedgerGateway& getLedgerGateway(){ return(mLedgerMaster); }
 		FBAGateway& getFBAGateway(){ return(mFBAMaster); }
 		CLFGateway& getCLFGateway();
@@ -126,20 +45,10 @@
 		TxHerderGateway& getTxHerderGateway(){ return(mTxHerder); }
         OverlayGateway& getOverlayGateway();
         PeerMaster& getPeerMaster() { return(mPeerMaster); }
-=======
-        // Stops the io_services, which should cause the threads to exit
-        // once they finish running any work-in-progress. If you want a
-        // more abrupt exit than this, call exit() and hope for the best.
-        void gracefulStop();
->>>>>>> 02c1444d
 
-        // Wait-on and join all the threads this application started; should
-        // only return when there is no more work to do or someone has
-        // force-stopped the io_services. Application can be safely destroyed
-        // after this returns.
-        void joinAllThreads();
+		void start();
 
-    };
+	};
 
 }
 
