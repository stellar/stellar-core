// Copyright 2014 Stellar Development Foundation and contributors. Licensed
// under the Apache License, Version 2.0. See the COPYING file at the root
// of this distribution or at http://www.apache.org/licenses/LICENSE-2.0
#include "main/Application.h"
#include "ledger/LedgerManager.h"
#include "main/Config.h"
#include "overlay/LoopbackPeer.h"
#include "util/make_unique.h"
#include "main/test.h"
#include "lib/catch.hpp"
#include "util/Logging.h"
#include "test/TestAccount.h"
#include "test/TestExceptions.h"
#include "test/TxTests.h"
#include "transactions/OfferExchange.h"
#include "util/Timer.h"
#include "database/Database.h"

using namespace stellar;
using namespace stellar::txtest;

typedef std::unique_ptr<Application> appPtr;

// Offer that takes multiple other offers and remains
// Offer selling XLM
// Offer buying XLM
// Offer with transfer rate
// Offer for more than you have
// Offer for something you can't hold
// Offer with line full (both accounts)

TEST_CASE("create offer", "[tx][offers]")
{
    Config const& cfg = getTestConfig();

    VirtualClock clock;
    Application::pointer appPtr = Application::create(clock, cfg);
    Application& app = *appPtr;
    app.start();

    // set up world
    auto root = TestAccount::createRoot(app);

    const int64_t assetMultiplier = 1000000;

    int64_t trustLineBalance = 100000 * assetMultiplier;
    int64_t trustLineLimit = trustLineBalance * 10;

    int64_t txfee = app.getLedgerManager().getTxFee();

    // minimum balance necessary to hold 2 trust lines
    const int64_t minBalance2 =
        app.getLedgerManager().getMinBalance(2) + 20 * txfee;

    // sets up gateway account
    auto gateway = root.create("gateway", minBalance2 * 10);

    Asset xlmCur;
    xlmCur.type(AssetType::ASSET_TYPE_NATIVE);
    Asset idrCur = makeAsset(gateway, "IDR");
    Asset usdCur = makeAsset(gateway, "USD");

    const Price oneone(1, 1);

    SECTION("account a1 does not exist")
    {
        auto a1 = TestAccount{app, getAccount("a1"), 0};
        REQUIRE_THROWS_AS(a1.manageOffer(0, idrCur, usdCur, oneone, 100), ex_txNO_ACCOUNT);
    }

    SECTION("passive offer")
    {
        auto a1 = root.create("A", minBalance2 * 2);
        auto b1 = root.create("B", minBalance2 * 2);

        a1.changeTrust(idrCur, trustLineLimit);
        a1.changeTrust(usdCur, trustLineLimit);
        b1.changeTrust(idrCur, trustLineLimit);
        b1.changeTrust(usdCur, trustLineLimit);

        gateway.pay(a1, idrCur, trustLineBalance);
        gateway.pay(b1, usdCur, trustLineBalance);

        auto firstOfferID = a1.manageOffer(0, idrCur, usdCur, oneone, 100 * assetMultiplier);

        // offer2 is a passive offer
        auto secondOfferID = b1.createPassiveOffer(usdCur, idrCur, oneone, 100 * assetMultiplier);

        REQUIRE(secondOfferID == (firstOfferID + 1));

        // offer1 didn't change
        auto offer = a1.loadOffer(firstOfferID);
        REQUIRE(offer->getAmount() == (100 * assetMultiplier));
        REQUIRE((offer->getFlags() & PASSIVE_FLAG) == 0);

        offer = b1.loadOffer(secondOfferID);
        REQUIRE(offer->getAmount() == (100 * assetMultiplier));
        REQUIRE((offer->getFlags() & PASSIVE_FLAG) != 0);

        const Price highPrice(100, 99);
        const Price lowPrice(99, 100);

        SECTION("creates a passive offer with a better price")
        {
            auto thirdOfferID = b1.createPassiveOffer(usdCur, idrCur, lowPrice, 100 * assetMultiplier, MANAGE_OFFER_DELETED);

            // offer1 is taken, offer3 was not created
            REQUIRE(!a1.hasOffer(firstOfferID));
        }
        SECTION("modify existing passive offer")
        {
            SECTION("modify high")
            {
                b1.manageOffer(secondOfferID, usdCur, idrCur, highPrice, 100 * assetMultiplier, MANAGE_OFFER_UPDATED);

                offer = a1.loadOffer(firstOfferID);
                REQUIRE(offer->getAmount() == (100 * assetMultiplier));
                REQUIRE((offer->getFlags() & PASSIVE_FLAG) == 0);

                offer = b1.loadOffer(secondOfferID);
                REQUIRE(offer->getAmount() == (100 * assetMultiplier));
                REQUIRE(offer->getPrice() == highPrice);
                REQUIRE((offer->getFlags() & PASSIVE_FLAG) != 0);
            }
            SECTION("modify low")
            {
                b1.manageOffer(secondOfferID, usdCur, idrCur, lowPrice, 100 * assetMultiplier, MANAGE_OFFER_DELETED);

                REQUIRE(!a1.hasOffer(firstOfferID));
                REQUIRE(!b1.hasOffer(secondOfferID));
            }
        }
    }

    SECTION("negative offer creation tests")
    {
        auto a1 = root.create("A", minBalance2);

        // sell IDR for USD

        // missing IDR trust
        REQUIRE_THROWS_AS(a1.manageOffer(0, idrCur, usdCur, oneone, 100), ex_MANAGE_OFFER_SELL_NO_TRUST);

        // no issuer for selling
        SecretKey gateway2 = getAccount("other gate");
        Asset idrCur2 = makeAsset(gateway2, "IDR");
        REQUIRE_THROWS_AS(a1.manageOffer(0, idrCur2, usdCur, oneone, 100), ex_MANAGE_OFFER_SELL_NO_ISSUER);

        a1.changeTrust(idrCur, trustLineLimit);

        // can't sell IDR if account doesn't have any
        REQUIRE_THROWS_AS(a1.manageOffer(0, idrCur, usdCur, oneone, 100), ex_MANAGE_OFFER_UNDERFUNDED);

        // fund a1 with some IDR
        gateway.pay(a1, idrCur, trustLineLimit);

        // missing USD trust
        REQUIRE_THROWS_AS(a1.manageOffer(0, idrCur, usdCur, oneone, 100), ex_MANAGE_OFFER_BUY_NO_TRUST);

        // no issuer for buying
        Asset usdCur2 = makeAsset(gateway2, "USD");
        REQUIRE_THROWS_AS(a1.manageOffer(0, idrCur, usdCur2, oneone, 100), ex_MANAGE_OFFER_BUY_NO_ISSUER);

        a1.changeTrust(usdCur, trustLineLimit);

        // need sufficient XLM funds to create an offer
        REQUIRE_THROWS_AS(a1.manageOffer(0, idrCur, usdCur, oneone, 100), ex_MANAGE_OFFER_LOW_RESERVE);

        // add some funds to create the offer
        root.pay(a1, minBalance2);

        // can't receive more of what we're trying to buy
        // first, fill the trust line to the limit
        gateway.pay(a1, usdCur, trustLineLimit);
        REQUIRE_THROWS_AS(a1.manageOffer(0, idrCur, usdCur, oneone, 100), ex_MANAGE_OFFER_LINE_FULL);

        // try to overflow
        // first moves the limit and balance to INT64_MAX
        a1.changeTrust(usdCur, INT64_MAX);
        gateway.pay(a1, usdCur,
                             INT64_MAX - trustLineLimit);

        REQUIRE_THROWS_AS(a1.manageOffer(0, idrCur, usdCur, oneone, 100), ex_MANAGE_OFFER_LINE_FULL);

        // there should be no pending offer at this point in the system
        OfferFrame offer;
        for (int i = 0; i < 9; i++)
        {
            REQUIRE(!a1.hasOffer(i));
        }
    }

    SECTION("offer manipulation")
    {
        const int64_t minBalanceA = app.getLedgerManager().getMinBalance(3);

        auto a1 = root.create("A", minBalanceA + 10000);

        a1.changeTrust(usdCur, trustLineLimit);
        a1.changeTrust(idrCur, trustLineLimit);
        gateway.pay(a1, idrCur,
                             trustLineBalance);

        auto offerID = a1.manageOffer(0, idrCur, usdCur, oneone, 100);
        auto orgOffer = a1.loadOffer(offerID);

        SECTION("Cancel offer")
        {
            auto cancelCheck = [&]()
            {
                a1.manageOffer(offerID, idrCur, usdCur, oneone, 0, MANAGE_OFFER_DELETED);

                REQUIRE(!a1.hasOffer(offerID));
            };
            SECTION("Typical")
            {
                cancelCheck();
            }
            SECTION("selling trust line")
            {
                // not having a balance should not stop deleting the offer
                a1.pay(gateway, idrCur,
                                     trustLineBalance);
                SECTION("empty")
                {
                    cancelCheck();
                }
                SECTION("Deleted trust line")
                {
                    a1.changeTrust(idrCur, 0);
                    cancelCheck();
                }
            }
            SECTION("buying trust line")
            {
                SECTION("trust line full")
                {
                    // having a trust line full should not stop from deleting
                    // the
                    // offer
                    gateway.pay(a1, usdCur, trustLineLimit);
                    cancelCheck();
                }
                SECTION("Deleted trust line")
                {
                    a1.changeTrust(usdCur, 0);
                    cancelCheck();
                }
            }
        }
        SECTION("negative tests (manipulation)")
        {
            SECTION("Delete non existant offer")
            {
                auto bogusOfferID = offerID + 1;
                REQUIRE_THROWS_AS(a1.manageOffer(bogusOfferID, idrCur, usdCur, oneone, 0, MANAGE_OFFER_DELETED), ex_MANAGE_OFFER_NOT_FOUND);
            }
        }
        SECTION("Update price")
        {
            const Price onetwo(1, 2);
            a1.manageOffer(offerID, idrCur, usdCur, onetwo, 100, MANAGE_OFFER_UPDATED);

            auto modOffer = a1.loadOffer(offerID);
            REQUIRE(modOffer->getOffer().price == onetwo);
            modOffer->getOffer().price = oneone;
            REQUIRE(orgOffer->getOffer() == modOffer->getOffer());
        }
        SECTION("Update amount")
        {
            a1.manageOffer(offerID, idrCur, usdCur, oneone, 10, MANAGE_OFFER_UPDATED);

            auto modOffer = a1.loadOffer(offerID);
            REQUIRE(modOffer->getOffer().amount == 10);
            modOffer->getOffer().amount = 100;
            REQUIRE(orgOffer->getOffer() == modOffer->getOffer());
        }
        SECTION("Update selling/buying assets")
        {
            // needs usdCur
            gateway.pay(a1, usdCur,
                                 trustLineBalance);

            // swap selling and buying
            a1.manageOffer(offerID, usdCur, idrCur, oneone, 100, MANAGE_OFFER_UPDATED);

            auto modOffer = a1.loadOffer(offerID);
            REQUIRE(modOffer->getOffer().selling == usdCur);
            REQUIRE(modOffer->getOffer().buying == idrCur);
            std::swap(modOffer->getOffer().buying,
                      modOffer->getOffer().selling);
            REQUIRE(orgOffer->getOffer() == modOffer->getOffer());
        }
    }

    // minimum balance to hold
    // 2 trust lines and one offer
    const int64_t minBalance3 = app.getLedgerManager().getMinBalance(3);

    SECTION("a1 setup properly")
    {
        OfferFrame::pointer offer;

        // fund a1 with some IDR and XLM

        const int nbOffers = 22;

        const int64_t minBalanceA =
            app.getLedgerManager().getMinBalance(3 + nbOffers);

        auto a1 = root.create("A", minBalanceA + 10000);

        a1.changeTrust(usdCur, trustLineLimit);
        a1.changeTrust(idrCur, trustLineLimit);
        gateway.pay(a1, idrCur,
                             trustLineBalance);
        SECTION("Native offers")
        {
            const Price somePrice(3, 2);
            SECTION("IDR -> XLM")
            {
                a1.manageOffer(0, xlmCur, idrCur, somePrice, 100 * assetMultiplier);
            }
            SECTION("XLM -> IDR")
            {
                a1.manageOffer(0, idrCur, xlmCur, somePrice, 100 * assetMultiplier);
            }
        }

        SECTION("multiple offers tests")
        {
            // create nbOffers
            std::vector<uint64_t> a1OfferID;
            const Price usdPriceOfferA(3, 2);

            for (int i = 0; i < nbOffers; i++)
            {

                // offer is sell 100 IDR for 150 USD; sell IRD @ 0.66 -> buy USD
                // @
                // 1.5
                auto newOfferID = a1.manageOffer(0, idrCur, usdCur, usdPriceOfferA, 100 * assetMultiplier);

                offer = a1.loadOffer(newOfferID);

                a1OfferID.push_back(newOfferID);

                // verifies that the offer was created as expected
                REQUIRE(offer->getPrice() == usdPriceOfferA);
                REQUIRE(offer->getAmount() == 100 * assetMultiplier);
                REQUIRE(offer->getSelling().alphaNum4().assetCode ==
                        idrCur.alphaNum4().assetCode);
                REQUIRE(offer->getBuying().alphaNum4().assetCode ==
                        usdCur.alphaNum4().assetCode);
            }

            auto b1 = root.create("B", minBalance3 + 10000);

            b1.changeTrust(idrCur, trustLineLimit);
            b1.changeTrust(usdCur, trustLineLimit);

            const Price twoone(2, 1);

            SECTION("offer that doesn't cross")
            {
                gateway.pay(b1, usdCur,
                                     20000 * assetMultiplier);

                // offer is sell 40 USD for 80 IDR ; sell USD @ 2

                auto offerID = b1.manageOffer(0, usdCur, idrCur, twoone, 40 * assetMultiplier);

                // verifies that the offer was created properly
                offer = b1.loadOffer(offerID);
                REQUIRE(offer->getPrice() == twoone);
                REQUIRE(offer->getAmount() == 40 * assetMultiplier);
                REQUIRE(offer->getBuying().alphaNum4().assetCode ==
                        idrCur.alphaNum4().assetCode);
                REQUIRE(offer->getSelling().alphaNum4().assetCode ==
                        usdCur.alphaNum4().assetCode);

                // and that a1 offers were not touched
                for (auto a1Offer : a1OfferID)
                {
                    offer = a1.loadOffer(a1Offer);
                    REQUIRE(offer->getPrice() == usdPriceOfferA);
                    REQUIRE(offer->getAmount() == 100 * assetMultiplier);
                    REQUIRE(offer->getBuying().alphaNum4().assetCode ==
                            usdCur.alphaNum4().assetCode);
                    REQUIRE(offer->getSelling().alphaNum4().assetCode ==
                            idrCur.alphaNum4().assetCode);
                }
            }

            SECTION("Offer crossing own offer")
            {
                gateway.pay(a1, usdCur,
                                     20000 * assetMultiplier);

                // ensure we could receive proceeds from the offer
                a1.pay(gateway, idrCur,
                                     100000 * assetMultiplier);

                // offer is sell 150 USD for 100 IDR; sell USD @ 1.5 / buy IRD @
                // 0.66
                Price exactCross(usdPriceOfferA.d, usdPriceOfferA.n);

                REQUIRE_THROWS_AS(a1.manageOffer(0, usdCur, idrCur, exactCross, 150 * assetMultiplier), ex_MANAGE_OFFER_CROSS_SELF);

                for (auto a1Offer : a1OfferID)
                {
                    offer = a1.loadOffer(a1Offer);
                    REQUIRE(offer->getPrice() == usdPriceOfferA);
                    REQUIRE(offer->getAmount() == 100 * assetMultiplier);
                    REQUIRE(offer->getBuying().alphaNum4().assetCode ==
                            usdCur.alphaNum4().assetCode);
                    REQUIRE(offer->getSelling().alphaNum4().assetCode ==
                            idrCur.alphaNum4().assetCode);
                }
            }

            SECTION("Offer that crosses exactly")
            {
                gateway.pay(b1, usdCur,
                                     20000 * assetMultiplier);

                // offer is sell 150 USD for 100 USD; sell USD @ 1.5 / buy IRD @
                // 0.66
                Price exactCross(usdPriceOfferA.d, usdPriceOfferA.n);

                b1.manageOffer(0, usdCur, idrCur, exactCross, 150 * assetMultiplier, MANAGE_OFFER_DELETED);

                // and the state of a1 offers
                for (int i = 0; i < nbOffers; i++)
                {
                    uint64_t a1Offer = a1OfferID[i];

                    if (i == 0)
                    {
                        // first offer was taken
                        REQUIRE(!a1.hasOffer(a1Offer));
                    }
                    else
                    {
                        offer = a1.loadOffer(a1Offer);
                        REQUIRE(offer->getPrice() == usdPriceOfferA);
                        REQUIRE(offer->getAmount() == 100 * assetMultiplier);
                        REQUIRE(offer->getBuying().alphaNum4().assetCode ==
                                usdCur.alphaNum4().assetCode);
                        REQUIRE(offer->getSelling().alphaNum4().assetCode ==
                                idrCur.alphaNum4().assetCode);
                    }
                }
            }

            SECTION("crossing offers with rounding")
            {
                auto bidAmount = 8224563625;
                auto bidPrice = Price{500, 2061}; // bid for 4.1220000
                auto askAmount = 2000000000;
                auto askPrice = Price{2551, 625}; // ask for 4.0816000

                auto askingOfferAccount = root.create("asking offer account", 10000000000);
                auto biddingOfferAccount = root.create("bidding offer account", 10000000000);
                askingOfferAccount.changeTrust(idrCur, trustLineLimit);
                biddingOfferAccount.changeTrust(idrCur, trustLineLimit);
                gateway.pay(askingOfferAccount, idrCur, trustLineBalance);

                SECTION("bid before ask uses bid price")
                {
                    auto biddingOfferID = biddingOfferAccount.manageOffer(0, xlmCur, idrCur, bidPrice, bidAmount);
                    auto askingOfferID = askingOfferAccount.manageOffer(0, idrCur, xlmCur, askPrice, askAmount);

                    auto biddingOffer = biddingOfferAccount.loadOffer(biddingOfferID)->getOffer();
                    auto askingOffer = askingOfferAccount.loadOffer(askingOfferID)->getOffer();
                    REQUIRE(askingOffer.amount == 4715278); // 8224563625 / 4.1220000 = 1995284722,22 = 2000000000 - 4715278
                    REQUIRE(biddingOffer.amount == 1); // rounding error, should be 0
                }

                SECTION("ask before bid uses ask price")
                {
                    auto askingOfferID = askingOfferAccount.manageOffer(0, idrCur, xlmCur, askPrice, askAmount);
                    auto biddingOfferID = biddingOfferAccount.manageOffer(0, xlmCur, idrCur, bidPrice, bidAmount);

                    REQUIRE(!askingOfferAccount.hasOffer(askingOfferID));
                    auto biddingOffer = biddingOfferAccount.loadOffer(biddingOfferID)->getOffer();
                    REQUIRE(biddingOffer.amount == 61363625); // 2000000000 * 4.0816000 = 8163200000 = 8224563625 - 61363625
                }
            }

            TrustFrame::pointer line;
            line = loadTrustLine(a1, usdCur, app);
            int64_t a1_usd = line->getBalance();

            line = loadTrustLine(a1, idrCur, app);
            int64_t a1_idr = line->getBalance();

            const Price onetwo(1, 2);

            SECTION("Offer that takes multiple other offers and is cleared")
            {
                gateway.pay(b1, usdCur,
                                     20000 * assetMultiplier);

                line = loadTrustLine(b1, usdCur, app);
                int64_t b1_usd = line->getBalance();

                line = loadTrustLine(b1, idrCur, app);
                int64_t b1_idr = line->getBalance();

                // offer is sell 1010 USD for 505 IDR; sell USD @ 0.5
                b1.manageOffer(0, usdCur, idrCur, onetwo, 1010 * assetMultiplier, MANAGE_OFFER_DELETED);

                // Offers are: sell 100 IDR for 150 USD; sell IRD @ 0.66 -> buy
                // USD
                // @ 1.5
                // first 6 offers get taken for 6*150=900 USD, gets 600 IDR in
                // return
                // offer #7 : has 110 USD available
                //    -> can claim partial offer 100*110/150 = 73.333 ; ->
                //    26.66666
                //    left
                // 8 .. untouched
                // the USDs were sold at the (better) rate found in the original
                // offers
                int64_t usdRecv = 1010 * assetMultiplier;

                int64_t idrSend = bigDivide(usdRecv, 2, 3);

                for (int i = 0; i < nbOffers; i++)
                {
                    uint64_t a1Offer = a1OfferID[i];

                    if (i < 6)
                    {
                        // first 6 offers are taken
                        REQUIRE(!a1.hasOffer(a1Offer));
                    }
                    else
                    {
                        // others are untouched
                        offer = a1.loadOffer(a1Offer);
                        REQUIRE(offer->getPrice() == usdPriceOfferA);
                        REQUIRE(offer->getBuying().alphaNum4().assetCode ==
                                usdCur.alphaNum4().assetCode);
                        REQUIRE(offer->getSelling().alphaNum4().assetCode ==
                                idrCur.alphaNum4().assetCode);
                        if (i == 6)
                        {
                            int64_t expected =
                                100 * assetMultiplier -
                                (idrSend - 6 * 100 * assetMultiplier);
                            checkAmounts(expected, offer->getAmount());
                        }
                        else
                        {
                            REQUIRE(offer->getAmount() ==
                                    100 * assetMultiplier);
                        }
                    }
                }

                // check balances
                line = loadTrustLine(a1, usdCur, app);
                checkAmounts(a1_usd + usdRecv, line->getBalance());

                line = loadTrustLine(a1, idrCur, app);
                checkAmounts(a1_idr - idrSend, line->getBalance());

                // buyer may have paid a bit more to cross offers
                line = loadTrustLine(b1, usdCur, app);
                checkAmounts(line->getBalance(), b1_usd - usdRecv);

                line = loadTrustLine(b1, idrCur, app);
                checkAmounts(line->getBalance(), b1_idr + idrSend);
            }

            SECTION("Trying to extract value from an offer")
            {
                gateway.pay(b1, usdCur,
                                     20000 * assetMultiplier);

                line = loadTrustLine(b1, usdCur, app);
                int64_t b1_usd = line->getBalance();

                line = loadTrustLine(b1, idrCur, app);
                int64_t b1_idr = line->getBalance();

                // the USDs were sold at the (better) rate found in the original
                // offers
                int64_t usdRecv = 10 * assetMultiplier;

                int64_t idrSend = bigDivide(usdRecv, 2, 3);

                for (int j = 0; j < 10; j++)
                {
                    // offer is sell 1 USD for 0.5 IDR; sell USD @ 0.5

                    b1.manageOffer(0, usdCur, idrCur, onetwo, 1 * assetMultiplier, MANAGE_OFFER_DELETED);
                }

                for (int i = 0; i < nbOffers; i++)
                {
                    uint64_t a1Offer = a1OfferID[i];

                    offer = a1.loadOffer(a1Offer);

                    REQUIRE(offer->getBuying().alphaNum4().assetCode ==
                            usdCur.alphaNum4().assetCode);
                    REQUIRE(offer->getSelling().alphaNum4().assetCode ==
                            idrCur.alphaNum4().assetCode);

                    if (i == 0)
                    {
                        int64_t expected = 100 * assetMultiplier - idrSend;
                        checkAmounts(expected, offer->getAmount(), 10);
                    }
                    else
                    {
                        REQUIRE(offer->getAmount() == 100 * assetMultiplier);
                    }
                }

                // check balances

                line = loadTrustLine(a1, usdCur, app);
                checkAmounts(a1_usd + usdRecv, line->getBalance(), 10);

                line = loadTrustLine(a1, idrCur, app);
                checkAmounts(a1_idr - idrSend, line->getBalance(), 10);

                line = loadTrustLine(b1, usdCur, app);
                checkAmounts(line->getBalance(), b1_usd - usdRecv, 10);

                line = loadTrustLine(b1, idrCur, app);
                checkAmounts(line->getBalance(), b1_idr + idrSend, 10);
            }

            SECTION("Offer that takes multiple other offers and remains")
            {
                gateway.pay(b1, usdCur,
                                     20000 * assetMultiplier);

                line = loadTrustLine(b1, usdCur, app);
                int64_t b1_usd = line->getBalance();

                line = loadTrustLine(b1, idrCur, app);
                int64_t b1_idr = line->getBalance();

                auto c1 = root.create("C", minBalance3 + 10000);

                // inject also an offer that should get cleaned up
                uint64_t cOfferID = 0;
                {
                    c1.changeTrust(idrCur, trustLineLimit);
                    c1.changeTrust(usdCur, trustLineLimit);
                    gateway.pay(c1, idrCur, 20000 * assetMultiplier);

                    // matches the offer from A
                    cOfferID = c1.manageOffer(0, idrCur, usdCur, usdPriceOfferA, 100 * assetMultiplier);
                    // drain account
                    c1.pay(gateway, idrCur, 20000 * assetMultiplier);
                    // offer should still be there
                    REQUIRE(c1.hasOffer(cOfferID));
                }

                // offer is sell 10000 USD for 5000 IDR; sell USD @ 0.5

                int64_t usdBalanceForSale = 10000 * assetMultiplier;
                auto offerID = b1.manageOffer(0, usdCur, idrCur, onetwo, usdBalanceForSale);

                offer = b1.loadOffer(offerID);

                // Offers are: sell 100 IDR for 150 USD; sell IRD @ 0.66 -> buy
                // USD
                // @ 1.5
                int64_t usdRecv = 150 * assetMultiplier * nbOffers;
                int64_t idrSend = bigDivide(usdRecv, 2, 3);

                int64_t expected = usdBalanceForSale - usdRecv;

                checkAmounts(expected, offer->getAmount());

                // check that the bogus offer was cleared
                REQUIRE(!c1.hasOffer(cOfferID));

                for (int i = 0; i < nbOffers; i++)
                {
                    uint64_t a1Offer = a1OfferID[i];
                    REQUIRE(!a1.hasOffer(a1Offer));
                }

                // check balances
                line = loadTrustLine(a1, usdCur, app);
                checkAmounts(a1_usd + usdRecv, line->getBalance());

                line = loadTrustLine(a1, idrCur, app);
                checkAmounts(a1_idr - idrSend, line->getBalance());

                // buyer may have paid a bit more to cross offers
                line = loadTrustLine(b1, usdCur, app);
                checkAmounts(line->getBalance(), b1_usd - usdRecv);

                line = loadTrustLine(b1, idrCur, app);
                checkAmounts(line->getBalance(), b1_idr + idrSend);
            }
        }
        SECTION("limits and issuers")
        {
            const Price usdPriceOfferA(3, 2);
            // offer is sell 100 IDR for 150 USD; buy USD @ 1.5 = sell IRD @
            // 0.66
            auto offerA1 = a1.manageOffer(0, idrCur, usdCur, usdPriceOfferA, 100 * assetMultiplier);

            offer = a1.loadOffer(offerA1);

            SECTION("multiple parties")
            {
                // b1 sells the same thing
                auto b1 = root.create("B", minBalance3 + 10000);

                b1.changeTrust(idrCur, trustLineLimit);
                b1.changeTrust(usdCur, trustLineLimit);

                gateway.pay(b1, idrCur, trustLineBalance);

                auto offerB1 = b1.manageOffer(0, idrCur, usdCur, usdPriceOfferA, 100 * assetMultiplier);

                offer = b1.loadOffer(offerB1);

                auto c1 = root.create("C", minBalanceA + 10000);

                c1.changeTrust(usdCur, trustLineLimit);
                c1.changeTrust(idrCur, trustLineLimit);
                gateway.pay(c1, usdCur, trustLineBalance);

                SECTION("Creates an offer but reaches limit while selling")
                {
                    // fund C such that it's 150 IDR below its limit
                    gateway.pay(c1, idrCur, trustLineLimit - 150 * assetMultiplier);

                    // try to create an offer:
                    // it will cross with the offers from A and B but will stop
                    // when
                    // C1's limit is reached.
                    // it should still be able to buy 150 IDR / sell 225 USD

                    // offer is buy 200 IDR for 300 USD; buy IDR @ 0.66 USD
                    // -> sell USD @ 1.5 IDR
                    const Price idrPriceOfferC(2, 3);
                    c1.manageOffer(0, usdCur, idrCur, idrPriceOfferC, 300 * assetMultiplier, MANAGE_OFFER_DELETED);

                    TrustFrame::pointer line;

                    // check balances

                    // A1's offer was taken entirely
                    line = loadTrustLine(a1, usdCur, app);
                    checkAmounts(150 * assetMultiplier, line->getBalance());

                    line = loadTrustLine(a1, idrCur, app);
                    checkAmounts(trustLineBalance - 100 * assetMultiplier,
                                 line->getBalance());

                    // B1's offer was partially taken
                    // buyer may have paid a bit more to cross offers
                    line = loadTrustLine(b1, usdCur, app);
                    checkAmounts(line->getBalance(), 75 * assetMultiplier);

                    line = loadTrustLine(b1, idrCur, app);
                    checkAmounts(line->getBalance(),
                                 trustLineBalance - 50 * assetMultiplier);

                    // C1
                    line = loadTrustLine(c1, usdCur, app);
                    checkAmounts(line->getBalance(),
                                 trustLineBalance - 225 * assetMultiplier);

                    line = loadTrustLine(c1, idrCur, app);
                    checkAmounts(line->getBalance(), trustLineLimit);
                }
                SECTION("Create an offer, top seller has limits")
                {
                    SECTION("Creates an offer, top seller not authorized")
                    {
                        // sets up the secure gateway account for USD
                        auto secgateway = root.create("secure", minBalance2);

                        Asset secUsdCur = makeAsset(secgateway, "USD");
                        Asset secIdrCur = makeAsset(secgateway, "IDR");

                        uint32_t setFlags =
                            AUTH_REQUIRED_FLAG | AUTH_REVOCABLE_FLAG;

                        secgateway.setOptions(nullptr, &setFlags, nullptr, nullptr, nullptr, nullptr);

                        // setup d1
                        auto d1 = root.create("D", minBalance3 + 10000);

                        d1.changeTrust(secIdrCur, trustLineLimit);
                        d1.changeTrust(secUsdCur, trustLineLimit);

                        secgateway.allowTrust(secUsdCur, d1);
                        secgateway.allowTrust(secIdrCur, d1);

                        secgateway.pay(d1, secIdrCur, trustLineBalance);

                        const Price usdPriceOfferD(3, 2);
                        // offer is sell 100 IDR for 150 USD; buy USD @ 1.5 =
                        // sell IRD @
                        // 0.66
                        auto offerD1 = d1.manageOffer(0, secIdrCur, secUsdCur, usdPriceOfferD, 100 * assetMultiplier);

                        SECTION("D not authorized to hold USD")
                        {
                            secgateway.denyTrust(secUsdCur, d1);
                        }
                        SECTION("D not authorized to send IDR")
                        {
                            secgateway.denyTrust(secIdrCur, d1);
                        }

                        // setup e1
                        auto e1 = root.create("E", minBalance3 + 10000);

                        e1.changeTrust(secIdrCur, trustLineLimit);
                        e1.changeTrust(secUsdCur, trustLineLimit);

                        secgateway.allowTrust(secUsdCur, e1);
                        secgateway.allowTrust(secIdrCur, e1);

                        secgateway.pay(e1, secIdrCur, trustLineBalance);

                        auto offerE1 = e1.manageOffer(0, secIdrCur, secUsdCur, usdPriceOfferD, 100 * assetMultiplier);

                        // setup f1
                        auto f1 = root.create("F", minBalance3 + 10000);

                        f1.changeTrust(secIdrCur, trustLineLimit);
                        f1.changeTrust(secUsdCur, trustLineLimit);

                        secgateway.allowTrust(secUsdCur, f1);
                        secgateway.allowTrust(secIdrCur, f1);

                        secgateway.pay(f1, secUsdCur, trustLineBalance);

                        // try to create an offer:
                        // it will cross with the offer from E and skip the
                        // offer from D
                        // it should still be able to buy 100 IDR / sell 150 USD

                        // offer is buy 200 IDR for 300 USD; buy IDR @ 0.66 USD
                        // -> sell USD @ 1.5 IDR
                        const Price idrPriceOfferC(2, 3);
                        auto offerF1ID = f1.manageOffer(0, secUsdCur, secIdrCur, idrPriceOfferC, 300 * assetMultiplier);
                        // offer created would be buy 100 IDR for 150 USD ; 0.66

                        auto offerF1 = f1.loadOffer(offerF1ID);
                        REQUIRE(offerF1->getAmount() == 150 * assetMultiplier);

                        TrustFrame::pointer line;

                        // check balances

                        // D1's offer was deleted
                        REQUIRE(!d1.hasOffer(offerD1));

                        line = loadTrustLine(d1, secUsdCur, app);
                        checkAmounts(0, line->getBalance());

                        line = loadTrustLine(d1, secIdrCur, app);
                        checkAmounts(trustLineBalance, line->getBalance());

                        // E1's offer was taken
                        REQUIRE(!e1.hasOffer(offerE1));

                        line = loadTrustLine(e1, secUsdCur, app);
                        checkAmounts(line->getBalance(), 150 * assetMultiplier);

                        line = loadTrustLine(e1, secIdrCur, app);
                        checkAmounts(line->getBalance(),
                                     trustLineBalance - 100 * assetMultiplier);

                        // F1
                        line = loadTrustLine(f1, secUsdCur, app);
                        checkAmounts(line->getBalance(),
                                     trustLineBalance - 150 * assetMultiplier);

                        line = loadTrustLine(f1, secIdrCur, app);
                        checkAmounts(line->getBalance(), 100 * assetMultiplier);
                    }
                    SECTION("Creates an offer, top seller reaches limit")
                    {
                        // makes "A" only capable of holding 75 "USD"
                        gateway.pay(a1, usdCur, trustLineLimit - 75 * assetMultiplier);

                        // try to create an offer:
                        // it will cross with the offer from B fully
                        // but partially cross the offer from A
                        // it should still be able to buy 150 IDR / sell 225 USD

                        // offer is buy 200 IDR for 300 USD; buy IDR @ 0.66 USD
                        // -> sell USD @ 1.5 IDR
                        const Price idrPriceOfferC(2, 3);
                        auto offerC1ID = c1.manageOffer(0, usdCur, idrCur, idrPriceOfferC, 300 * assetMultiplier);
                        // offer created would be buy 50 IDR for 75 USD ; 0.66
                        auto offerC1 = c1.loadOffer(offerC1ID);

                        REQUIRE(offerC1->getAmount() == 75 * assetMultiplier);

                        TrustFrame::pointer line;

                        // check balances

                        // A1's offer was deleted
                        REQUIRE(!a1.hasOffer(offerA1));

                        line = loadTrustLine(a1, usdCur, app);
                        checkAmounts(trustLineLimit, line->getBalance());

                        line = loadTrustLine(a1, idrCur, app);
                        checkAmounts(trustLineBalance - 50 * assetMultiplier,
                                     line->getBalance());

                        // B1's offer was taken
                        REQUIRE(!b1.hasOffer(offerB1));

                        line = loadTrustLine(b1, usdCur, app);
                        checkAmounts(line->getBalance(), 150 * assetMultiplier);

                        line = loadTrustLine(b1, idrCur, app);
                        checkAmounts(line->getBalance(),
                                     trustLineBalance - 100 * assetMultiplier);

                        // C1
                        line = loadTrustLine(c1, usdCur, app);
                        checkAmounts(line->getBalance(),
                                     trustLineBalance - 225 * assetMultiplier);

                        line = loadTrustLine(c1, idrCur, app);
                        checkAmounts(line->getBalance(), 150 * assetMultiplier);
                    }
                }
            }
            SECTION("issuer offers")
            {
                TrustFrame::pointer line;

                SECTION("issuer creates an offer, claimed by somebody else")
                {
                    // sell 100 IDR for 90 USD
                    auto gwOffer = gateway.manageOffer(0, idrCur, usdCur, Price(9, 10), 100 * assetMultiplier);

                    // fund a1 with some USD
                    gateway.pay(a1, usdCur, 1000 * assetMultiplier);

                    // sell USD for IDR
                    a1.manageOffer(0, usdCur, idrCur, Price(1, 1), 90 * assetMultiplier, MANAGE_OFFER_DELETED);

                    // gw's offer was deleted
                    REQUIRE(!gateway.hasOffer(gwOffer));

                    // check balance
                    line = loadTrustLine(a1, usdCur, app);
                    checkAmounts(910 * assetMultiplier, line->getBalance());

                    line = loadTrustLine(a1, idrCur, app);
                    checkAmounts(trustLineBalance + 100 * assetMultiplier,
                                 line->getBalance());
                }
                SECTION("issuer claims an offer from somebody else")
                {
                    gateway.manageOffer(0, usdCur, idrCur, Price(2, 3), 150 * assetMultiplier, MANAGE_OFFER_DELETED);

                    // A's offer was deleted
                    REQUIRE(!a1.hasOffer(offerA1));

                    // check balance
                    line = loadTrustLine(a1, usdCur, app);
                    checkAmounts(150 * assetMultiplier, line->getBalance());

                    line = loadTrustLine(a1, idrCur, app);
                    checkAmounts(trustLineBalance - 100 * assetMultiplier,
                                 line->getBalance());
                }
            }
        }
    }
<<<<<<< HEAD

    SECTION("offers with invalid prices")
    {
        auto a = root.create("A", minBalance2 * 2);
        a.changeTrust(idrCur, trustLineLimit);
        REQUIRE_THROWS_AS(a.manageOffer(0, xlmCur, idrCur, Price{-1, -1}, 150 * assetMultiplier), ex_MANAGE_OFFER_MALFORMED);
        REQUIRE_THROWS_AS(a.manageOffer(0, xlmCur, idrCur, Price{-1, 1}, 150 * assetMultiplier), ex_MANAGE_OFFER_MALFORMED);
        REQUIRE_THROWS_AS(a.manageOffer(0, xlmCur, idrCur, Price{0, -1}, 150 * assetMultiplier), ex_MANAGE_OFFER_MALFORMED);
        REQUIRE_THROWS_AS(a.manageOffer(0, xlmCur, idrCur, Price{-1, 0}, 150 * assetMultiplier), ex_MANAGE_OFFER_MALFORMED);
        REQUIRE_THROWS_AS(a.manageOffer(0, xlmCur, idrCur, Price{0, 0}, 150 * assetMultiplier), ex_MANAGE_OFFER_MALFORMED);
        REQUIRE_THROWS_AS(a.manageOffer(0, xlmCur, idrCur, Price{0, 1}, 150 * assetMultiplier), ex_MANAGE_OFFER_MALFORMED);
        REQUIRE_THROWS_AS(a.manageOffer(0, xlmCur, idrCur, Price{1, -1}, 150 * assetMultiplier), ex_MANAGE_OFFER_MALFORMED);
        REQUIRE_THROWS_AS(a.manageOffer(0, xlmCur, idrCur, Price{1, 0}, 150 * assetMultiplier), ex_MANAGE_OFFER_MALFORMED);
=======
}

TEST_CASE("Exchange", "[offers]")
{
    auto validate = [](ExchangeResult const& x, ExchangeResult const &y){
        REQUIRE(x.type() == ExchangeResultType::NORMAL);
        REQUIRE(x.numWheatReceived == y.numWheatReceived);
        REQUIRE(x.numSheepSend == y.numSheepSend);
        REQUIRE(x.reduced == y.reduced);
    };

    SECTION("normal prices")
    {
        SECTION("no limits")
        {
            SECTION("1000")
            {
                validate(exchange(1000, Price{3, 2}, INT64_MAX, INT64_MAX), {1000, 1500, false});
                validate(exchange(1000, Price{1, 1}, INT64_MAX, INT64_MAX), {1000, 1000, false});
                // invalid, should receive 1000
                validate(exchange(1000, Price{2, 3}, INT64_MAX, INT64_MAX), {999, 666, false});
            }

            SECTION("999")
            {
                // invalid, should receive 999
                validate(exchange(999, Price{3, 2}, INT64_MAX, INT64_MAX), {998, 1498, false});
                validate(exchange(999, Price{1, 1}, INT64_MAX, INT64_MAX), {999, 999, false});
                validate(exchange(999, Price{2, 3}, INT64_MAX, INT64_MAX), {999, 666, false});
            }

            SECTION("1")
            {
                REQUIRE(exchange(0, Price{3, 2}, INT64_MAX, INT64_MAX).type() == ExchangeResultType::BOGUS);
                validate(exchange(1, Price{1, 1}, INT64_MAX, INT64_MAX), {1, 1, false});
                REQUIRE(exchange(1, Price{2, 3}, INT64_MAX, INT64_MAX).type() == ExchangeResultType::BOGUS);
            }

            SECTION("0")
            {
                REQUIRE(exchange(0, Price{3, 2}, INT64_MAX, INT64_MAX).type() == ExchangeResultType::BOGUS);
                REQUIRE(exchange(0, Price{1, 1}, INT64_MAX, INT64_MAX).type() == ExchangeResultType::BOGUS);
                REQUIRE(exchange(0, Price{2, 3}, INT64_MAX, INT64_MAX).type() == ExchangeResultType::BOGUS);
            }
        }

        SECTION("send limits")
        {
            SECTION("1000 limited to 500")
            {
                validate(exchange(1000, Price{3, 2}, INT64_MAX, 750), {500, 750, true});
                validate(exchange(1000, Price{1, 1}, INT64_MAX, 500), {500, 500, true});
                // rounding is OK here
                validate(exchange(1000, Price{2, 3}, INT64_MAX, 333), {499, 333, true});
            }

            SECTION("999 limited to 499")
            {
                validate(exchange(999, Price{3, 2}, INT64_MAX, 749), {499, 749, true});
                validate(exchange(999, Price{1, 1}, INT64_MAX, 499), {499, 499, true});
                validate(exchange(999, Price{2, 3}, INT64_MAX, 333), {499, 333, true});
            }

            SECTION("20 limited to 10")
            {
                validate(exchange(20, Price{3, 2}, INT64_MAX, 15), {10, 15, true});
                validate(exchange(20, Price{1, 1}, INT64_MAX, 10), {10, 10, true});
                validate(exchange(20, Price{2, 3}, INT64_MAX, 7), {10, 7, true});
            }

            SECTION("2 limited to 1")
            {
                validate(exchange(2, Price{3, 2}, INT64_MAX, 2), {1, 2, true});
                validate(exchange(2, Price{1, 1}, INT64_MAX, 1), {1, 1, true});
                // value of reduced is false but there was a reduction and we need a way to know about it
                // or it should return 2 as received
                validate(exchange(2, Price{2, 3}, INT64_MAX, 1), {1, 1, false});
            }
        }

        SECTION("receive limits")
        {
            SECTION("1000 limited to 500")
            {
                validate(exchange(1000, Price{3, 2}, 500, INT64_MAX), {500, 750, true});
                validate(exchange(1000, Price{1, 1}, 500, INT64_MAX), {500, 500, true});
                // rounding is OK here
                validate(exchange(1000, Price{2, 3}, 500, INT64_MAX), {499, 333, true});
            }

            SECTION("999 limited to 499")
            {
                // should receive 499
                validate(exchange(999, Price{3, 2}, 499, INT64_MAX), {498, 748, true});
                validate(exchange(999, Price{1, 1}, 499, INT64_MAX), {499, 499, true});
                // should receive 499
                validate(exchange(999, Price{2, 3}, 499, INT64_MAX), {498, 332, true});
            }

            SECTION("20 limited to 10")
            {
                validate(exchange(20, Price{3, 2}, 10, INT64_MAX), {10, 15, true});
                validate(exchange(20, Price{1, 1}, 10, INT64_MAX), {10, 10, true});
                // should receive 10
                validate(exchange(20, Price{2, 3}, 10, INT64_MAX), {9, 6, true});
            }

            SECTION("2 limited to 1")
            {
                REQUIRE(exchange(2, Price{3, 2}, 1, INT64_MAX).type() == ExchangeResultType::REDUCED_TO_ZERO);
                validate(exchange(2, Price{1, 1}, 1, INT64_MAX), {1, 1, true});
                REQUIRE(exchange(2, Price{2, 3}, 1, INT64_MAX).type() == ExchangeResultType::REDUCED_TO_ZERO);
            }
        }
    }

    SECTION("extra big prices")
    {
        SECTION("no limits")
        {
            validate(exchange(1000, Price{INT32_MAX, 1}, INT64_MAX, INT64_MAX), {1000, 1000ull * INT32_MAX, false});
            validate(exchange(999, Price{INT32_MAX, 1}, INT64_MAX, INT64_MAX), {999, 999ull * INT32_MAX, false});
            validate(exchange(1, Price{INT32_MAX, 1}, INT64_MAX, INT64_MAX), {1, INT32_MAX, false});
            REQUIRE(exchange(2, Price{2, 3}, 1, INT64_MAX).type() == ExchangeResultType::REDUCED_TO_ZERO);
        }

        SECTION("send limits")
        {
            SECTION("750")
            {
                REQUIRE(exchange(1000, Price{INT32_MAX, 1}, INT64_MAX, 750).type() == ExchangeResultType::REDUCED_TO_ZERO);
                REQUIRE(exchange(999, Price{INT32_MAX, 1}, INT64_MAX, 750).type() == ExchangeResultType::REDUCED_TO_ZERO);
                REQUIRE(exchange(1, Price{INT32_MAX, 1}, INT64_MAX, 750).type() == ExchangeResultType::REDUCED_TO_ZERO);
                REQUIRE(exchange(0, Price{INT32_MAX, 1}, INT64_MAX, 750).type() == ExchangeResultType::BOGUS);
            }

            SECTION("INT32_MAX")
            {
                validate(exchange(1000, Price{INT32_MAX, 1}, INT64_MAX, INT32_MAX), {1, INT32_MAX, true});
                validate(exchange(999, Price{INT32_MAX, 1}, INT64_MAX, INT32_MAX), {1, INT32_MAX, true});
                validate(exchange(1, Price{INT32_MAX, 1}, INT64_MAX, INT32_MAX), {1, INT32_MAX, false});
                REQUIRE(exchange(0, Price{INT32_MAX, 1}, INT64_MAX, INT32_MAX).type() == ExchangeResultType::BOGUS);
            }

            SECTION("750 * INT32_MAX")
            {
                validate(exchange(1000, Price{INT32_MAX, 1}, INT64_MAX, 750ull * INT32_MAX), {750, 750ull * INT32_MAX, true});
                validate(exchange(999, Price{INT32_MAX, 1}, INT64_MAX, 750ull * INT32_MAX), {750, 750ull * INT32_MAX, true});
                validate(exchange(1, Price{INT32_MAX, 1}, INT64_MAX, 750ull * INT32_MAX), {1, INT32_MAX, false});
                REQUIRE(exchange(0, Price{INT32_MAX, 1}, INT64_MAX, 750ull * INT32_MAX).type() == ExchangeResultType::BOGUS);
            }
        }

        SECTION("receive limits")
        {
            SECTION("750")
            {
                validate(exchange(1000, Price{INT32_MAX, 1}, 750, INT64_MAX), {750, 750ull * INT32_MAX, true});
                validate(exchange(999, Price{INT32_MAX, 1}, 750, INT64_MAX), {750, 750ull * INT32_MAX, true});
                validate(exchange(1, Price{INT32_MAX, 1}, 750, INT64_MAX), {1, INT32_MAX, false});
                REQUIRE(exchange(0, Price{INT32_MAX, 1}, 750, INT64_MAX).type() == ExchangeResultType::BOGUS);
            }

            SECTION("INT32_MAX")
            {
                validate(exchange(1000, Price{INT32_MAX, 1}, INT32_MAX, INT64_MAX), {1000, 1000ull * INT32_MAX, false});
                validate(exchange(999, Price{INT32_MAX, 1}, INT32_MAX, INT64_MAX), {999, 999ull * INT32_MAX, false});
                validate(exchange(1, Price{INT32_MAX, 1}, INT32_MAX, INT64_MAX), {1, INT32_MAX, false});
                REQUIRE(exchange(0, Price{INT32_MAX, 1}, INT32_MAX, INT64_MAX).type() == ExchangeResultType::BOGUS);
            }
        }
    }

    SECTION("extra small prices")
    {
        SECTION("no limits")
        {
            validate(exchange(1000ull * INT32_MAX, Price{1, INT32_MAX}, INT64_MAX, INT64_MAX), {1000ull * INT32_MAX, 1000, false});
            validate(exchange(999ull * INT32_MAX, Price{1, INT32_MAX}, INT64_MAX, INT64_MAX), {999ull * INT32_MAX, 999, false});
            validate(exchange(INT32_MAX, Price{1, INT32_MAX}, INT64_MAX, INT64_MAX), {INT32_MAX, 1, false});
            REQUIRE(exchange(0, Price{1, INT32_MAX}, INT64_MAX, INT64_MAX).type() == ExchangeResultType::BOGUS);
        }

        SECTION("send limits")
        {
            SECTION("750")
            {
                validate(exchange(1000ull * INT32_MAX, Price{1, INT32_MAX}, INT64_MAX, 750), {750ull * INT32_MAX, 750, true});
                validate(exchange(999ull * INT32_MAX, Price{1, INT32_MAX}, INT64_MAX, 750), {750ull * INT32_MAX, 750, true});
                validate(exchange(INT32_MAX, Price{1, INT32_MAX}, INT64_MAX, 750), {INT32_MAX, 1, false});
                REQUIRE(exchange(0, Price{1, INT32_MAX}, INT64_MAX, 750).type() == ExchangeResultType::BOGUS);
            }

            SECTION("INT32_MAX")
            {
                validate(exchange(1000ull * INT32_MAX, Price{1, INT32_MAX}, INT64_MAX, INT32_MAX), {1000ull * INT32_MAX, 1000, false});
                validate(exchange(999ull * INT32_MAX, Price{1, INT32_MAX}, INT64_MAX, INT32_MAX), {999ul * INT32_MAX, 999, false});
                validate(exchange(INT32_MAX, Price{1, INT32_MAX}, INT64_MAX, INT32_MAX), {INT32_MAX, 1, false});
                REQUIRE(exchange(0, Price{1, INT32_MAX}, INT64_MAX, INT32_MAX).type() == ExchangeResultType::BOGUS);
            }
        }

        SECTION("receive limits")
        {
            SECTION("750")
            {
                REQUIRE(exchange(1000ull * INT32_MAX, Price{1, INT32_MAX}, 750, INT64_MAX).type() == ExchangeResultType::REDUCED_TO_ZERO);
                REQUIRE(exchange(999ull * INT32_MAX, Price{1, INT32_MAX}, 750, INT64_MAX).type() == ExchangeResultType::REDUCED_TO_ZERO);
                REQUIRE(exchange(INT32_MAX, Price{1, INT32_MAX}, 750, INT64_MAX).type() == ExchangeResultType::REDUCED_TO_ZERO);
                REQUIRE(exchange(750, Price{1, INT32_MAX}, 750, INT64_MAX).type() == ExchangeResultType::BOGUS);
            }

            SECTION("INT32_MAX")
            {
                validate(exchange(1000ull * INT32_MAX, Price{1, INT32_MAX}, 750ull * INT32_MAX, INT64_MAX), {750ull * INT32_MAX, 750, true});
                validate(exchange(999ull * INT32_MAX, Price{1, INT32_MAX}, 750ull * INT32_MAX, INT64_MAX), {750ull * INT32_MAX, 750, true});
                validate(exchange(INT32_MAX, Price{1, INT32_MAX}, 750ull * INT32_MAX, INT64_MAX), {INT32_MAX, 1, false});
                REQUIRE(exchange(750, Price{1, INT32_MAX}, 750ull * INT32_MAX, INT64_MAX).type() == ExchangeResultType::BOGUS);
            }

            SECTION("750 * INT32_MAX")
            {
                validate(exchange(1000ull * INT32_MAX, Price{1, INT32_MAX}, 750ul * INT32_MAX, INT64_MAX), {750ull * INT32_MAX, 750, true});
                validate(exchange(999ull * INT32_MAX, Price{1, INT32_MAX}, 750ul * INT32_MAX, INT64_MAX), {750ull * INT32_MAX, 750, true});
                validate(exchange(INT32_MAX, Price{1, INT32_MAX}, 750ul * INT32_MAX, INT64_MAX), {INT32_MAX, 1, false});
                REQUIRE(exchange(750, Price{1, INT32_MAX}, 750ul * INT32_MAX, INT64_MAX).type() == ExchangeResultType::BOGUS);
            }
        }
    }

    SECTION("exchange with big limits")
    {
        SECTION("INT32_MAX send")
        {
            validate(exchange(INT32_MAX, Price{3, 2}, INT64_MAX, INT32_MAX), {1431655764, INT32_MAX, true});
            validate(exchange(INT32_MAX, Price{1, 1}, INT64_MAX, INT32_MAX), {INT32_MAX, INT32_MAX, false});
            // should receive INT32_MAX
            validate(exchange(INT32_MAX, Price{2, 3}, INT64_MAX, INT32_MAX), {INT32_MAX - 1, 1431655764, false});
            validate(exchange(INT32_MAX, Price{1, INT32_MAX}, INT64_MAX, INT32_MAX), {INT32_MAX, 1, false});
            validate(exchange(INT32_MAX, Price{INT32_MAX, 1}, INT64_MAX, INT32_MAX), {1, INT32_MAX, true});
            validate(exchange(INT32_MAX, Price{INT32_MAX, INT32_MAX}, INT64_MAX, INT32_MAX), {INT32_MAX, INT32_MAX, false});
        }

        SECTION("INT32_MAX receive")
        {
            // should receive INT32_MAX
            validate(exchange(INT32_MAX, Price{3, 2}, INT32_MAX, INT64_MAX), {INT32_MAX - 1, 3221225470, false});
            validate(exchange(INT32_MAX, Price{1, 1}, INT32_MAX, INT64_MAX), {INT32_MAX, INT32_MAX, false});
            // should receive INT32_MAX
            validate(exchange(INT32_MAX, Price{2, 3}, INT32_MAX, INT64_MAX), {INT32_MAX - 1, 1431655764, false});
            validate(exchange(INT32_MAX, Price{1, INT32_MAX}, INT32_MAX, INT64_MAX), {INT32_MAX, 1, false});
            validate(exchange(INT32_MAX, Price{INT32_MAX, 1}, INT32_MAX, INT64_MAX), {INT32_MAX, 4611686014132420609, false});
            validate(exchange(INT32_MAX, Price{INT32_MAX, INT32_MAX}, INT32_MAX, INT64_MAX), {INT32_MAX, INT32_MAX, false});
        }

        SECTION("INT64_MAX")
        {
            // should be marked as reduced
            validate(exchange(INT64_MAX, Price{3, 2}, INT64_MAX, INT64_MAX), {6148914691236517204, INT64_MAX, false});
            validate(exchange(INT64_MAX, Price{1, 1}, INT64_MAX, INT64_MAX), {INT64_MAX, INT64_MAX, false});
            // should receive INT64_MAX
            validate(exchange(INT64_MAX, Price{2, 3}, INT64_MAX, INT64_MAX), {INT64_MAX - 1, 6148914691236517204, false});
            // should receive INT64_MAX
            validate(exchange(INT64_MAX, Price{1, INT32_MAX}, INT64_MAX, INT64_MAX), {INT64_MAX - 1, 4294967298, false});
            // should be marked as reduced
            validate(exchange(INT64_MAX, Price{INT32_MAX, 1}, INT64_MAX, INT64_MAX), {4294967298, INT64_MAX, false});
            validate(exchange(INT64_MAX, Price{INT32_MAX, INT32_MAX}, INT64_MAX, INT64_MAX), {INT64_MAX, INT64_MAX, false});
        }
>>>>>>> d6051861
    }
}<|MERGE_RESOLUTION|>--- conflicted
+++ resolved
@@ -986,7 +986,6 @@
             }
         }
     }
-<<<<<<< HEAD
 
     SECTION("offers with invalid prices")
     {
@@ -1000,7 +999,7 @@
         REQUIRE_THROWS_AS(a.manageOffer(0, xlmCur, idrCur, Price{0, 1}, 150 * assetMultiplier), ex_MANAGE_OFFER_MALFORMED);
         REQUIRE_THROWS_AS(a.manageOffer(0, xlmCur, idrCur, Price{1, -1}, 150 * assetMultiplier), ex_MANAGE_OFFER_MALFORMED);
         REQUIRE_THROWS_AS(a.manageOffer(0, xlmCur, idrCur, Price{1, 0}, 150 * assetMultiplier), ex_MANAGE_OFFER_MALFORMED);
-=======
+    }
 }
 
 TEST_CASE("Exchange", "[offers]")
@@ -1269,6 +1268,5 @@
             validate(exchange(INT64_MAX, Price{INT32_MAX, 1}, INT64_MAX, INT64_MAX), {4294967298, INT64_MAX, false});
             validate(exchange(INT64_MAX, Price{INT32_MAX, INT32_MAX}, INT64_MAX, INT64_MAX), {INT64_MAX, INT64_MAX, false});
         }
->>>>>>> d6051861
     }
 }