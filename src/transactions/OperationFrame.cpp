--- conflicted
+++ resolved
@@ -109,15 +109,12 @@
         return std::make_shared<ClawbackClaimableBalanceOpFrame>(op, res, tx);
     case SET_TRUST_LINE_FLAGS:
         return std::make_shared<SetTrustLineFlagsOpFrame>(op, res, tx);
-<<<<<<< HEAD
     case CREATE_SPEEDEX_IOC_OFFER:
         return std::make_shared<CreateSpeedexIOCOfferOpFrame>(op, res, tx, index);
-=======
     case LIQUIDITY_POOL_DEPOSIT:
         return std::make_shared<LiquidityPoolDepositOpFrame>(op, res, tx);
     case LIQUIDITY_POOL_WITHDRAW:
         return std::make_shared<LiquidityPoolWithdrawOpFrame>(op, res, tx);
->>>>>>> 94fbcb30
     default:
         ostringstream err;
         err << "Unknown Tx type: " << op.body.type();
